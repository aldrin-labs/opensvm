'use client';

import React, { useCallback, useEffect, useRef, useState, useMemo } from 'react';
import cytoscape from 'cytoscape';
import dagre from 'cytoscape-dagre';
import { useRouter } from 'next/navigation';
import { GraphStateCache, ViewportState } from '@/lib/graph-state-cache';
import { debounce } from '@/lib/utils';
import { TrackingStatsPanel } from './TrackingStatsPanel';
import {
  TransactionGraphProps,
  createAddressFilter,
  createTransactionFilter,
  initializeCytoscape,
  setupGraphInteractions,
  resizeGraph,
  fetchTransactionData,
  fetchAccountTransactions,
  queueAccountFetch as queueAccountFetchUtil,
  processAccountFetchQueue as processAccountFetchQueueUtil,
  addAccountToGraph as addAccountToGraphUtil,
  expandTransactionGraph as expandTransactionGraphUtil,
  focusOnTransaction as focusOnTransactionUtil
} from './';

// Register the dagre layout extension
if (typeof window !== 'undefined') {
  cytoscape.use(dagre);
}

interface CachedNode {
  data: {
    id: string;
    [key: string]: any;
  };
  [key: string]: any;
}

interface CachedEdge {
  data: {
    id: string;
    [key: string]: any;
  };
  [key: string]: any;
}

interface CachedState {
  nodes: CachedNode[];
  edges?: CachedEdge[];
}

interface TrackingStats {
  totalTransactions: number;
  splTransfers: number;
  filteredSplTransfers: number;
  topVolumeByAddress: Array<{
    address: string;
    volume: number;
    tokenSymbol: string;
  }>;
  topVolumeByToken: Array<{
    token: string;
    volume: number;
    transactionCount: number;
  }>;
  lastUpdate: number;
  isTracking: boolean;
  trackedAddress: string | null;
}

function TransactionGraph({
  initialSignature,
  initialAccount,
  onTransactionSelect,
  clientSideNavigation = true,
  width = '100%',
  height = '100%',
  maxDepth = 3
}: TransactionGraphProps) {
  // Component refs 
  const containerRef = useRef<HTMLDivElement>(null);
const isInitialized = useRef<boolean>(false);
const timeoutIds = useRef<NodeJS.Timeout[]>([]);
  const cyRef = useRef<cytoscape.Core | null>(null);
  
  // Fullscreen state
  const [isFullscreen, setIsFullscreen] = useState<boolean>(false);
  
  // Address tracking state
  const [trackedAddress, setTrackedAddress] = useState<string | null>(null);
  const [isTrackingMode, setIsTrackingMode] = useState<boolean>(false);
  const [trackingStats, setTrackingStats] = useState<TrackingStats | null>(null);
  const trackingIntervalRef = useRef<NodeJS.Timeout | null>(null);
  const trackedTransactionsRef = useRef<Set<string>>(new Set());
  const MAX_TRACKED_TRANSACTIONS = 100;
  
  // Excluded accounts and program identifiers
  const EXCLUDED_ACCOUNTS = useMemo(() => new Set([
    'ComputeBudget111111111111111111111111111111'
  ]), []);
  
  // Program identifiers for Raydium and Jupiter
  const EXCLUDED_PROGRAM_SUBSTRINGS = useMemo(() => [
    // Raydium Pool identifiers
    'LIQUIDITY_POOL',
    'AMM',
    'RaydiumPoolState',
    'Raydium',
    // Jupiter identifiers
    'JUP',
    'Jupiter',
    'JITOSOL'
  ], []);
  
  // State management
  const [loading, setLoading] = useState<boolean>(true);
  const [loadingProgress, setLoadingProgress] = useState<number>(0);
  const [totalAccounts, setTotalAccounts] = useState<number>(0);
  const [expandedNodesCount, setExpandedNodesCount] = useState<number>(0);
  const [currentSignature, setCurrentSignature] = useState<string>(initialSignature);
  const [error, setError] = useState<{message: string; severity: 'error' | 'warning'} | null>(null);
  const [viewportState, setViewportState] = useState<ViewportState | null>(null);
  // Navigation history state
  const [navigationHistory, setNavigationHistory] = useState<string[]>([]);
  const [currentHistoryIndex, setCurrentHistoryIndex] = useState<number>(-1);
  const [isNavigatingHistory, setIsNavigatingHistory] = useState<boolean>(false);
  
  // Track when props change without causing remounts
  const initialSignatureRef = useRef<string>(initialSignature);
  const initialAccountRef = useRef<string>(initialAccount);
  
  // Fetch queue and tracking refs
  const fetchQueueRef = useRef<Array<{address: string, depth: number, parentSignature: string | null}>>([]);
  const processedNodesRef = useRef<Set<string>>(new Set());
  const processedEdgesRef = useRef<Set<string>>(new Set());
  const loadedTransactionsRef = useRef<Set<string>>(new Set());
  const loadedAccountsRef = useRef<Set<string>>(new Set());
  const transactionCache = useRef<Map<string, any>>(new Map());
  const pendingFetchesRef = useRef<Set<string>>(new Set());
  // Add a reference to track if the queue is being processed
  const isProcessingQueueRef = useRef<boolean>(false);
  
  // Track the current focus transaction
  const focusSignatureRef = useRef<string>(initialSignature);
  
  // Router for navigation
  const router = useRouter();

  // Create address and transaction filters
  const shouldExcludeAddress = useMemo(
    () => createAddressFilter(EXCLUDED_ACCOUNTS, EXCLUDED_PROGRAM_SUBSTRINGS),
    [EXCLUDED_ACCOUNTS, EXCLUDED_PROGRAM_SUBSTRINGS]
  );
  
  const shouldIncludeTransaction = useMemo(
    () => createTransactionFilter(shouldExcludeAddress),
    [shouldExcludeAddress]
  );

  // Transaction data fetching with caching
  const fetchTransactionDataWithCache = useCallback(
    (signature: string) => fetchTransactionData(signature, transactionCache.current),
    []
  );

  // Account transactions fetching
  const fetchAccountTransactionsWithError = useCallback(
    (address: string) => fetchAccountTransactions(address, 10, setError),
    [setError]
  );

  // Process the fetch queue in parallel
  const processAccountFetchQueue = useCallback(() => {
    processAccountFetchQueueUtil(
      fetchQueueRef,
      fetchAndProcessAccount,
      isProcessingQueueRef
    );
  }, [fetchAndProcessAccount]); // Add missing dependency

  // Queue an account for fetching
  const queueAccountFetch = useCallback((address: string, depth = 0, parentSignature: string | null = null) => {
    if (!address || loadedAccountsRef.current.has(address) || pendingFetchesRef.current.has(`${address}:${depth}`)) {
      return;
    }
    queueAccountFetchUtil(
      address,
      depth,
      parentSignature,
      fetchQueueRef,
      pendingFetchesRef,
      loadedAccountsRef,
      setTotalAccounts,
      processAccountFetchQueue,
      isProcessingQueueRef
    );
  }, [processAccountFetchQueue]);

  // Fetch and process a single account
  const fetchAndProcessAccount = useCallback(async (
    address: string,
    depth = 0,
    parentSignature: string | null = null
  ) => {
    try {
      await addAccountToGraph(address, totalAccounts, depth, parentSignature);
    } catch (e) {
      const accountKey = `${address}:${depth}`;
      console.error(`Error processing account ${address}:`, e);
      pendingFetchesRef.current?.delete(accountKey);
    }
  }, [addAccountToGraph, totalAccounts]);

  // Add account and its transactions to the graph
  const addAccountToGraph = useCallback(async (
    address: string,
    totalAccounts: number,
    depth: number,
    parentSignature: string | null = null, 
    newElements?: Set<string>
  ) => {
    const result = await addAccountToGraphUtil(
      address,
      totalAccounts,
      depth,
      parentSignature,
      newElements,
      maxDepth,
      shouldExcludeAddress,
      shouldIncludeTransaction,
      fetchAccountTransactionsWithError,
      cyRef,
      loadedAccountsRef,
      pendingFetchesRef,
      loadedTransactionsRef,
      processedNodesRef,
      processedEdgesRef,
      setLoadingProgress,
      queueAccountFetch
    );

if (cyRef.current) {
  cyRef.current.layout({
    name: 'dagre',
    // @ts-ignore - dagre layout options are not fully typed
    rankDir: 'TB', // Top to bottom layout
    fit: true,
    padding: 50
  }).run();
}

return result;
  }, [
    maxDepth,
    shouldExcludeAddress,
    shouldIncludeTransaction,
    fetchAccountTransactionsWithError,
    queueAccountFetch
  ]);

  // Expand the transaction graph incrementally
  const expandTransactionGraph = useCallback(async (signature: string, signal?: AbortSignal) => {
    if (loadedTransactionsRef.current.has(signature)) return false;
    return expandTransactionGraphUtil(
      signature,
      cyRef,
      fetchTransactionDataWithCache,
      queueAccountFetch,
      addAccountToGraph,
      setExpandedNodesCount,
      loadedTransactionsRef,
      signal
    );
  }, [fetchTransactionDataWithCache, queueAccountFetch, addAccountToGraph]);

  // Focus on a specific transaction
  const focusOnTransaction = useCallback(async (
    signature: string,
    addToHistory = true,
    incrementalLoad = true,
    preserveViewport = true
  ) => {
    // Prevent focusing on empty signatures
    if (!signature) return;

    // Create a loading lock to prevent race conditions
    const loadingKey = `loading_${signature}`;
    if (pendingFetchesRef.current.has(loadingKey)) {
      return;
    }
    pendingFetchesRef.current.add(loadingKey);

    try {
      // Skip focused transaction processing but still update history if needed
      if (signature === focusSignatureRef.current && incrementalLoad) {
        // Even if skipping transaction processing, we still need to update history
        if (addToHistory && !isNavigatingHistory && signature) {
          setNavigationHistory(prev => {
            const newHistory = prev.slice(0, currentHistoryIndex + 1);
            
            if (newHistory.length === 0 || newHistory[newHistory.length - 1] !== signature) {
              newHistory.push(signature);
              setCurrentHistoryIndex(newHistory.length - 1);
            }
            return newHistory;
          });
        }
        return;
      }

      // Ensure we have a valid cytoscape instance
      if (!cyRef.current) {
        console.error('No cytoscape instance available');
        return;
      }

      // Always ensure the transaction node exists, regardless of incrementalLoad
      if (!cyRef.current.getElementById(signature).length) {
        cyRef.current.add({ 
          data: { 
            id: signature, 
            label: signature.slice(0, 8) + '...', 
            type: 'transaction' 
          }, 
          classes: 'transaction highlight-transaction' 
        });
      }

      // Update focus signature before proceeding with focus
      focusSignatureRef.current = signature;
      
      // If not using incremental load or client-side navigation, force a full graph expansion
      if (!incrementalLoad || !clientSideNavigation) {
        // Fetch and expand the transaction data first
        const txResponse = await fetch(`/api/transaction/${signature}`);
        if (txResponse.ok) {
          const txData = await txResponse.json();
          if (txData.details?.accounts?.length > 0) {
            // Queue the first account for immediate processing
            await queueAccountFetch(txData.details.accounts[0].pubkey, 0, signature);
            // Wait for initial graph expansion
            await new Promise<void>((resolve) => {
              const checkInterval = setInterval(() => {
                if (cyRef.current && cyRef.current.elements().length > 1) {
                  clearInterval(checkInterval);
                  resolve();
                }
              }, 100);
              // Timeout after 10 seconds
              setTimeout(() => {
                clearInterval(checkInterval);
                resolve();
              }, 10000);
            });
          }
        }
      }
      
      // Only update state without navigation when within the graph component
      if (onTransactionSelect) {
        // Call the onTransactionSelect callback to update other components
        onTransactionSelect(signature);
        
        // Update local state
        setCurrentSignature(signature);
        
        // Expand the transaction in the graph without navigation
        await expandTransactionGraph(signature);
        
        // Highlight the selected node
        if (cyRef.current) {
          // Remove highlight from all nodes
          cyRef.current.elements().removeClass('highlight-transaction highlight-account');
          
          // Add highlight to the selected node
          cyRef.current.getElementById(signature).addClass('highlight-transaction');
          
          // Center on the selected node if not preserving viewport
          if (!preserveViewport) {
            const node = cyRef.current.getElementById(signature);
            cyRef.current.center(node);
            cyRef.current.zoom(0.8);
          }
        }
      } else {
        // If no onTransactionSelect handler provided, use the utility function
        // but prevent navigation to avoid page reload
        const useNavigation = false; // Override to prevent navigation
        const result = await focusOnTransactionUtil(
          signature,
          cyRef,
          focusSignatureRef,
          setCurrentSignature,
          viewportState,
          setViewportState,
          expandTransactionGraph,
          onTransactionSelect,
          router,
          useNavigation, // Force client-side navigation to false
          incrementalLoad,
          preserveViewport
        );
      }
      
      // Add to navigation history if requested and not already navigating through history
      if (addToHistory && !isNavigatingHistory && signature) {
        setNavigationHistory(prev => {
          const newHistory = prev.slice(0, currentHistoryIndex + 1);
          
          if (newHistory.length === 0 || newHistory[newHistory.length - 1] !== signature) {
            newHistory.push(signature);
            setCurrentHistoryIndex(newHistory.length - 1);
          }
          return newHistory;
        });
      }

      // Ensure proper viewport handling after focus
      if (!preserveViewport && cyRef.current) {
        const elements = cyRef.current.elements();
        if (elements.length > 0) {
          // Use requestAnimationFrame to ensure DOM is ready
          requestAnimationFrame(() => {
            if (cyRef.current) {
              cyRef.current.fit(elements, 50);
              cyRef.current.center();
            }
          });
        }
      }
    } finally {
      pendingFetchesRef.current.delete(loadingKey);
    }
  }, [
    viewportState,
    expandTransactionGraph,
    onTransactionSelect,
    router,
    clientSideNavigation,
    isNavigatingHistory,
    currentHistoryIndex,
    queueAccountFetch
  ]);

  // Address tracking functionality with rate limiting and AI filtering
  const startAddressTracking = useCallback(async (address: string) => {
    if (trackedAddress === address && isTrackingMode) return;
    
    // Stop previous tracking
    if (trackingIntervalRef.current) {
      clearInterval(trackingIntervalRef.current);
    }
    
    // Clear previous tracked transactions
    trackedTransactionsRef.current.clear();
    
    setTrackedAddress(address);
    setIsTrackingMode(true);
    
    // Highlight the tracked address
    if (cyRef.current) {
      const addressNode = cyRef.current.getElementById(address);
      if (addressNode.length > 0) {
        addressNode.addClass('tracked-address');
      }
    }
    
    // Initialize tracking statistics
    setTrackingStats({
      totalTransactions: 0,
      splTransfers: 0,
      filteredSplTransfers: 0,
      topVolumeByAddress: [],
      topVolumeByToken: [],
      lastUpdate: Date.now(),
      isTracking: true,
      trackedAddress: address
    });
    
    // Initial fetch of SPL transfers
    try {
      const response = await fetch(`/api/account-transfers/${address}?limit=50`);
      if (response.ok) {
        const data = await response.json();
        const transfers = data.data || [];
        
        // Filter and analyze with AI
        if (transfers.length > 0) {
          const filterResponse = await fetch('/api/filter-transactions', {
            method: 'POST',
            headers: { 'Content-Type': 'application/json' },
            body: JSON.stringify({ transactions: transfers })
          });
          
          if (filterResponse.ok) {
            const filterData = await filterResponse.json();
            const filteredTransfers = filterData.filteredTransactions || transfers;
            
            // Update statistics
            updateTrackingStats(transfers, filteredTransfers);
            
            // Add filtered transfers to graph
            addTransfersToGraph(filteredTransfers, address);
          }
        }
      }
    } catch (error) {
      console.warn('Failed to fetch initial SPL transfers:', error);
    }
    
    // Start real-time polling (every 5 seconds)
    trackingIntervalRef.current = setInterval(async () => {
      try {
        const response = await fetch(`/api/account-transfers/${address}?limit=10`);
        if (response.ok) {
          const data = await response.json();
          const newTransfers = data.data || [];
          
          // Filter out transfers we've already processed
          const unseenTransfers = newTransfers.filter(transfer => 
            !trackedTransactionsRef.current.has(transfer.txId)
          );
          
          if (unseenTransfers.length > 0) {
            // Apply AI filtering
            const filterResponse = await fetch('/api/filter-transactions', {
              method: 'POST',
              headers: { 'Content-Type': 'application/json' },
              body: JSON.stringify({ transactions: unseenTransfers })
            });
            
            if (filterResponse.ok) {
              const filterData = await filterResponse.json();
              const filteredTransfers = filterData.filteredTransactions || unseenTransfers;
              
              // Check rate limit
              if (trackedTransactionsRef.current.size >= MAX_TRACKED_TRANSACTIONS) {
                // Remove oldest transactions from graph and tracking
                const sortedTxIds = Array.from(trackedTransactionsRef.current).slice(0, 10);
                sortedTxIds.forEach(txId => {
                  cyRef.current?.remove(`#${txId}`);
                  trackedTransactionsRef.current.delete(txId);
                });
              }
              
              // Update statistics
              updateTrackingStats(unseenTransfers, filteredTransfers);
              
              // Add new filtered transfers to graph
              addTransfersToGraph(filteredTransfers, address);
              
              // Mark as processed
              unseenTransfers.forEach(transfer => {
                trackedTransactionsRef.current.add(transfer.txId);
              });
            }
          }
        }
      } catch (error) {
        console.warn('Failed to fetch real-time SPL transfers:', error);
      }
    }, 5000); // Poll every 5 seconds
    
  }, [trackedAddress, isTrackingMode]);

  // Helper function to update tracking statistics
  const updateTrackingStats = useCallback((allTransfers: any[], filteredTransfers: any[]) => {
    setTrackingStats(prev => {
      if (!prev) return null;

      // Calculate volume by address and token
      const volumeByAddress = new Map<string, { volume: number; tokenSymbol: string }>();
      const volumeByToken = new Map<string, { volume: number; transactionCount: number }>();

      filteredTransfers.forEach(transfer => {
        const amount = parseFloat(transfer.tokenAmount || '0');
        
        // Volume by address
        const key = transfer.from || transfer.to;
        if (key) {
          const existing = volumeByAddress.get(key) || { volume: 0, tokenSymbol: transfer.tokenSymbol };
          volumeByAddress.set(key, {
            volume: existing.volume + amount,
            tokenSymbol: transfer.tokenSymbol
          });
        }
        
        // Volume by token
        const tokenKey = transfer.tokenSymbol;
        if (tokenKey) {
          const existing = volumeByToken.get(tokenKey) || { volume: 0, transactionCount: 0 };
          volumeByToken.set(tokenKey, {
            volume: existing.volume + amount,
            transactionCount: existing.transactionCount + 1
          });
        }
      });

      // Convert to sorted arrays
      const topVolumeByAddress = Array.from(volumeByAddress.entries())
        .map(([address, data]) => ({ address, ...data }))
        .sort((a, b) => b.volume - a.volume);

      const topVolumeByToken = Array.from(volumeByToken.entries())
        .map(([token, data]) => ({ token, ...data }))
        .sort((a, b) => b.volume - a.volume);

      return {
        ...prev,
        totalTransactions: prev.totalTransactions + allTransfers.length,
        splTransfers: prev.splTransfers + allTransfers.length,
        filteredSplTransfers: prev.filteredSplTransfers + filteredTransfers.length,
        topVolumeByAddress,
        topVolumeByToken,
        lastUpdate: Date.now()
      };
    });
  }, []);

  // Helper function to add transfers to graph
  const addTransfersToGraph = useCallback((transfers: any[], trackedAddress: string) => {
    if (!cyRef.current) return;

    transfers.forEach(transfer => {
      const txId = transfer.txId;
      
      // Add transaction node if it doesn't exist
      if (!cyRef.current!.getElementById(txId).length) {
        cyRef.current!.add({
          data: {
            id: txId,
            label: `${transfer.tokenSymbol}: ${parseFloat(transfer.tokenAmount).toFixed(2)}`,
            type: 'spl-transfer',
            amount: transfer.tokenAmount,
            token: transfer.tokenSymbol
          },
          classes: 'transaction spl-transfer new-transaction'
        });
        
        // Add edge connecting to tracked address
        cyRef.current!.add({
          data: {
            id: `${trackedAddress}-${txId}`,
            source: trackedAddress,
            target: txId,
            type: 'realtime'
          },
          classes: 'realtime-edge'
        });
      }
    });
    
    // Re-run layout for new elements
    if (cyRef.current && transfers.length > 0) {
      cyRef.current.layout({
        name: 'dagre',
        rankDir: 'TB',
        fit: false,
        padding: 50
      }).run();
    }
  }, []);

  // Stop tracking function
  const stopAddressTracking = useCallback(() => {
    if (trackingIntervalRef.current) {
      clearInterval(trackingIntervalRef.current);
      trackingIntervalRef.current = null;
    }
    
    setTrackedAddress(null);
    setIsTrackingMode(false);
    setTrackingStats(null);
    trackedTransactionsRef.current.clear();
    
    // Remove tracked address highlighting
    if (cyRef.current) {
      cyRef.current.$('.tracked-address').removeClass('tracked-address');
    }
  }, []);
  
  // Set up graph interaction handlers
  const setupGraphInteractionsCallback = useCallback((cy: cytoscape.Core) => {
    setupGraphInteractions(
      cy,
      containerRef,
      focusSignatureRef,
      focusOnTransaction,
      setViewportState,
      startAddressTracking // Pass address tracking callback
    );
  }, [focusOnTransaction, startAddressTracking]);

  // Initialize graph with improved error handling and state management
  useEffect(() => {
  if (!containerRef.current || (initialSignature === initialSignatureRef.current && cyRef.current) || (initialAccount === initialAccountRef.current && cyRef.current)) {
    return;
  }

  isInitialized.current = false;
  timeoutIds.current = [];

  processedNodesRef.current.clear();
  processedEdgesRef.current.clear();
  loadedTransactionsRef.current.clear();
  loadedAccountsRef.current.clear();
  transactionCache.current.clear();
  pendingFetchesRef.current.clear();
  isProcessingQueueRef.current = false;

  const cy = initializeCytoscape(containerRef.current);
  cyRef.current = cy;

  setupGraphInteractionsCallback(cy);

  const loadInitialData = async () => {
if (isInitialized.current) return;
isInitialized.current = true;

      setLoading(true);
      setError(null);
      setTotalAccounts(0);
      setLoadingProgress(0);

      try {
        if (initialAccount) {
          // Update ref to prevent reinitialization
          initialAccountRef.current = initialAccount;
          
          await new Promise<void>((resolve) => {
            queueAccountFetch(initialAccount, 0, null);
            
            let attempts = 0;
            const maxAttempts = 100; // 10 seconds with 100ms interval
            const checkInterval = setInterval(() => {
              attempts++;
              const elements = cyRef.current?.elements().length || 0;
              
              if (elements > 0 || attempts >= maxAttempts) {
                clearInterval(checkInterval);
                resolve();
              }
            }, 100);
            
            timeoutIds.current.push(setTimeout(() => {
              clearInterval(checkInterval);
              resolve();
            }, 10000));
          });
          
          // Center and zoom after elements are loaded
          if (cyRef.current) {
            requestAnimationFrame(() => {
              if (cyRef.current) {
                cyRef.current.fit();
                cyRef.current.center();
<<<<<<< HEAD
                cyRef.current.layout({
  name: 'dagre',
  // @ts-ignore - dagre layout options are not fully typed
  rankDir: 'TB', // Top to bottom layout
  fit: true,
  padding: 50
}).run();
cyRef.current.zoom(0.5);
=======
                cyRef.current.zoom(0.8);
>>>>>>> 099827f3
              }
            });
          }
        } else if (initialSignature) {
          // Update ref to prevent reinitialization
          initialSignatureRef.current = initialSignature;
          
<<<<<<< HEAD
          // Check for cached state first
          const cachedState = GraphStateCache.loadState(initialSignature);
          const hasExistingElements = cyRef.current?.elements().length > 0;
          
          // Skip initialization if we already have elements and signature matches
          if (hasExistingElements && initialSignature === currentSignature) {
            setLoading(false);
            return;
          }
          
          // Create initial transaction node regardless of cache state
          if (cyRef.current && !cyRef.current.getElementById(initialSignature).length) {
            cyRef.current.add({ 
              data: { 
                id: initialSignature, 
                label: initialSignature.slice(0, 8) + '...', 
                type: 'transaction' 
              }, 
              classes: 'transaction highlight-transaction' 
            });
          }

          // If we have cached state, restore it first
          if (cachedState && Array.isArray(cachedState.nodes) && cachedState.nodes.length > 0) {
            try {
              // Restore cached nodes and edges
              const typedState = cachedState as unknown as CachedState;
              typedState.nodes.forEach(node => {
                if (node.data && !cyRef.current?.getElementById(node.data.id).length) {
                  cyRef.current?.add(node);
                }
              });
              
              if (typedState.edges) {
                typedState.edges.forEach(edge => {
                  if (edge.data && !cyRef.current?.getElementById(edge.data.id).length) {
                    cyRef.current?.add(edge);
                  }
                });
              }
              
              // Run layout with proper typing
              if (cyRef.current) {
                cyRef.current.layout({
                  name: 'dagre',
                  // @ts-ignore - dagre layout options are not fully typed
                  rankDir: 'TB', // Top to bottom layout
                  fit: true,
                  padding: 50
                }).run();
              }
            } catch (err) {
              console.warn('Error restoring cached state:', err);
            }
          }

          // Only fetch fresh data if we don't have cached state
          if (!cachedState || !cachedState.nodes.length) {
            const response = await fetch(`/api/transaction/${initialSignature}`);
            
            if (response.ok) {
              const txData = await response.json();
              
              // Queue the first account for processing regardless of cache state
              if (txData.details?.accounts?.length > 0) {
                const firstAccount = txData.details.accounts[0].pubkey;
                if (firstAccount) {
                  queueAccountFetch(firstAccount, 0, initialSignature);
                  
                  // Wait for initial processing to complete
                  await new Promise<void>((resolve) => {
                    let attempts = 0;
                    const maxAttempts = 100;
                    const checkInterval = setInterval(() => {
                      attempts++;
                      const elements = cyRef.current?.elements().length || 0;
                      
                      if (elements > 1 || attempts >= maxAttempts) {
                        clearInterval(checkInterval);
                        resolve();
                      }
                    }, 100);
                    
                    timeoutIds.current.push(setTimeout(() => {
                      clearInterval(checkInterval);
                      resolve();
                    }, 10000));
                  });
                }
              }

              // Focus on transaction after data is loaded
              await focusOnTransaction(initialSignature, true, true, false);
            }
          }
          
          // Ensure proper viewport after loading
          if (cyRef.current) {
            requestAnimationFrame(() => {
              if (cyRef.current) {
                cyRef.current.fit();
                cyRef.current.center();
                cyRef.current.zoom(0.5);
              }
            });
          }
=======
          // Focus on the initial transaction
          await focusOnTransaction(initialSignature, true, true, false);
>>>>>>> 099827f3
        }
      } catch (error) {
        console.error('Error loading initial data:', error);
        setError({
          message: 'Failed to load initial data. Please try again.',
          severity: 'error'
        });
      } finally {
        setLoading(false);
      }
    };

    loadInitialData();

    // Clean up function
    return () => {
      timeoutIds.current.forEach(clearTimeout);
      if (cyRef.current) {
        cyRef.current.destroy();
        cyRef.current = null;
      }
    };
  }, [initialSignature, initialAccount, focusOnTransaction, setupGraphInteractionsCallback, queueAccountFetch]);

  // Handle window resize
  useEffect(() => {
    const handleResize = debounce(() => {
      if (cyRef.current && containerRef.current) {
        resizeGraph(cyRef.current, containerRef.current);
      }
    }, 250);

    window.addEventListener('resize', handleResize);
    return () => {
      window.removeEventListener('resize', handleResize);
    };
  }, []);

<<<<<<< HEAD
  // Fullscreen functionality
  const toggleFullscreen = useCallback(async () => {
    if (!containerRef.current) return;
    
    try {
      if (!isFullscreen) {
        if (containerRef.current.requestFullscreen) {
          await containerRef.current.requestFullscreen();
        } else if ((containerRef.current as any).webkitRequestFullscreen) {
          await (containerRef.current as any).webkitRequestFullscreen();
        } else if ((containerRef.current as any).mozRequestFullScreen) {
          await (containerRef.current as any).mozRequestFullScreen();
        } else if ((containerRef.current as any).msRequestFullscreen) {
          await (containerRef.current as any).msRequestFullscreen();
        }
      } else {
        if (document.exitFullscreen) {
          await document.exitFullscreen();
        } else if ((document as any).webkitExitFullscreen) {
          await (document as any).webkitExitFullscreen();
        } else if ((document as any).mozCancelFullScreen) {
          await (document as any).mozCancelFullScreen();
        } else if ((document as any).msExitFullscreen) {
          await (document as any).msExitFullscreen();
        }
      }
    } catch (err) {
      console.error('Error toggling fullscreen:', err);
    }
  }, [isFullscreen]);

  // Handle fullscreen change events
  useEffect(() => {
    const handleFullscreenChange = () => {
      const isCurrentlyFullscreen = !!(
        document.fullscreenElement ||
        (document as any).webkitFullscreenElement ||
        (document as any).mozFullScreenElement ||
        (document as any).msFullscreenElement
      );
      setIsFullscreen(isCurrentlyFullscreen);
      
      // Resize graph when entering/exiting fullscreen
      if (cyRef.current) {
        setTimeout(() => {
          resizeGraphCallback();
        }, 100);
      }
    };

    document.addEventListener('fullscreenchange', handleFullscreenChange);
    document.addEventListener('webkitfullscreenchange', handleFullscreenChange);
    document.addEventListener('mozfullscreenchange', handleFullscreenChange);
    document.addEventListener('MSFullscreenChange', handleFullscreenChange);

    return () => {
      document.removeEventListener('fullscreenchange', handleFullscreenChange);
      document.removeEventListener('webkitfullscreenchange', handleFullscreenChange);
      document.removeEventListener('mozfullscreenchange', handleFullscreenChange);
      document.removeEventListener('MSFullscreenChange', handleFullscreenChange);
    };
  }, [resizeGraphCallback]);

  // Cleanup tracking on unmount
  useEffect(() => {
    return () => {
      if (trackingIntervalRef.current) {
        clearInterval(trackingIntervalRef.current);
      }
    };
  }, []);

  // Update internal state when props change - FIXED to prevent circular updates
  useEffect(() => {
    const isProgrammaticNavigation = sessionStorage.getItem('programmatic_nav') === 'true';

    if (initialSignature && initialSignature !== initialSignatureRef.current) {
      initialSignatureRef.current = initialSignature;

      // Don't navigate if this is a programmatic navigation
      if (!isProgrammaticNavigation && initialSignature !== currentSignature) {
        // First check if we have the transaction in cache
        if (GraphStateCache.hasState(initialSignature)) {
          focusOnTransaction(initialSignature, false, false, false);
        } else {
          focusOnTransaction(initialSignature, false, true, false);
        }
      }
    }

    sessionStorage.removeItem('programmatic_nav');
  }, [initialSignature, currentSignature, focusOnTransaction]);

  return (
    <div className={`transaction-graph-wrapper relative w-full h-full transition-all flex flex-col ${isFullscreen ? 'bg-background' : ''}`}>
=======
  // Render the graph container
  return (
    <div className="relative w-full h-full">
      <div
        ref={containerRef}
        className="w-full h-full"
        style={{ width, height }}
      />
      {loading && (
        <div className="absolute inset-0 flex items-center justify-center bg-background/80 z-10">
          <div className="text-center">
            <div className="mb-2">Loading transaction graph...</div>
            <div className="w-48 h-2 bg-muted rounded-full overflow-hidden">
              <div
                className="h-full bg-primary transition-all duration-300 ease-in-out"
                style={{ width: `${Math.min(loadingProgress, 100)}%` }}
              />
            </div>
            <div className="mt-1 text-xs text-muted-foreground">
              {totalAccounts > 0 ? `Processed ${expandedNodesCount} of ${totalAccounts} accounts` : 'Initializing...'}
            </div>
          </div>
        </div>
      )}
>>>>>>> 099827f3
      {error && (
        <div className={`absolute bottom-4 right-4 p-4 rounded-md shadow-lg z-20 ${
          error.severity === 'error' ? 'bg-destructive/90 text-destructive-foreground' : 'bg-warning/90 text-warning-foreground'
        }`}>
          <div className="flex items-start">
            <div className="flex-1">{error.message}</div>
            <button
              onClick={() => setError(null)}
              className="ml-4 text-current hover:text-current/80"
            >
              ✕
            </button>
          </div>
        </div>
      )}
<<<<<<< HEAD

      {/* Address tracking statistics panel */}
      <TrackingStatsPanel 
        stats={trackingStats}
        onStopTracking={stopAddressTracking}
      />

      <div 
        ref={containerRef}
        className={`cytoscape-container w-full bg-muted/50 rounded-lg border border-border overflow-hidden ${isFullscreen ? 'rounded-none border-none bg-background' : ''}`}
        style={{ 
          width: '100%', 
          height: isFullscreen ? '100vh' : '100%', // Full viewport height in fullscreen
          position: 'relative',
          overflow: 'hidden',
          margin: isFullscreen ? '0' : '0 auto', // Remove margin in fullscreen
        }}
      />

      {/* Controls overlay with better styling and positioning */}
      <div className="absolute bottom-4 right-4 flex gap-2 bg-background/90 p-2 rounded-md shadow-md backdrop-blur-sm border border-border">
        {/* Back button */}
        <button 
          className={`p-1.5 hover:bg-primary/10 rounded-md transition-colors ${currentHistoryIndex <= 0 ? 'opacity-50 cursor-not-allowed' : ''}`}
          onClick={navigateBack}
          disabled={currentHistoryIndex <= 0}
          title="Navigate back"
          aria-label="Navigate back"
        >
          <svg xmlns="http://www.w3.org/2000/svg" width="16" height="16" viewBox="0 0 24 24" fill="none" stroke="currentColor" strokeWidth="2" strokeLinecap="round" strokeLinejoin="round">
            <path d="M19 12H5"></path>
            <path d="M12 19l-7-7 7-7"></path>
          </svg>
        </button>
        
        {/* Forward button */}
        <button 
          className={`p-1.5 hover:bg-primary/10 rounded-md transition-colors ${currentHistoryIndex >= navigationHistory.length - 1 ? 'opacity-50 cursor-not-allowed' : ''}`}
          onClick={navigateForward}
          disabled={currentHistoryIndex >= navigationHistory.length - 1}
          title="Navigate forward"
          aria-label="Navigate forward"
        >
          <svg xmlns="http://www.w3.org/2000/svg" width="16" height="16" viewBox="0 0 24 24" fill="none" stroke="currentColor" strokeWidth="2" strokeLinecap="round" strokeLinejoin="round">
            <path d="M5 12h14"></path>
            <path d="M12 5l7 7-7 7"></path>
          </svg>
        </button>
        
        {/* Fullscreen button */}
        <button 
          className="p-1.5 hover:bg-primary/10 rounded-md transition-colors"
          onClick={toggleFullscreen}
          title={isFullscreen ? "Exit fullscreen" : "Enter fullscreen"}
          aria-label={isFullscreen ? "Exit fullscreen" : "Enter fullscreen"}
        >
          {isFullscreen ? (
            <svg xmlns="http://www.w3.org/2000/svg" width="16" height="16" viewBox="0 0 24 24" fill="none" stroke="currentColor" strokeWidth="2" strokeLinecap="round" strokeLinejoin="round">
              <path d="M8 3v3a2 2 0 0 1-2 2H3"></path>
              <path d="M21 8h-3a2 2 0 0 1-2-2V3"></path>
              <path d="M3 16h3a2 2 0 0 1 2 2v3"></path>
              <path d="M16 21v-3a2 2 0 0 1 2-2h3"></path>
            </svg>
          ) : (
            <svg xmlns="http://www.w3.org/2000/svg" width="16" height="16" viewBox="0 0 24 24" fill="none" stroke="currentColor" strokeWidth="2" strokeLinecap="round" strokeLinejoin="round">
              <path d="M3 7V5a2 2 0 0 1 2-2h2"></path>
              <path d="M17 3h2a2 2 0 0 1 2 2v2"></path>
              <path d="M21 17v2a2 2 0 0 1-2 2h-2"></path>
              <path d="M7 21H5a2 2 0 0 1-2-2v-2"></path>
            </svg>
          )}
        </button>
        
        {/* Cloud view button */}
        <button 
          className="p-1.5 hover:bg-primary/10 rounded-md transition-colors"
          onClick={showCloudView}
          title="Show cloud view"
          aria-label="Show cloud view"
        >
          <svg xmlns="http://www.w3.org/2000/svg" width="16" height="16" viewBox="0 0 24 24" fill="none" stroke="currentColor" strokeWidth="2" strokeLinecap="round" strokeLinejoin="round"><path d="M17.5 19H9a7 7 0 1 1 6.71-9h1.79a4.5 4.5 0 1 1 0 9Z"/></svg>
        </button>
        <button 
          className="p-1.5 hover:bg-primary/10 rounded-md transition-colors"
          onClick={() => {
            if (cyRef.current) {
              try {
                // Use a more specific selector to avoid empty selection errors
                const elements = cyRef.current.elements();
                if (elements.length > 0) {
                  cyRef.current.fit(elements);
                  cyRef.current.center();
                }
              } catch (err) {
                console.error('Error during fit view:', err);
              }
            } 
          }}
          title="Fit all elements in view"
          aria-label="Fit view"
        >
          <svg xmlns="http://www.w3.org/2000/svg" width="16" height="16" viewBox="0 0 24 24" fill="none" stroke="currentColor" strokeWidth="2" strokeLinecap="round" strokeLinejoin="round"><polygon points="15 3 21 3 21 9"></polygon><polygon points="9 21 3 21 3 15"></polygon><line x1="21" y1="3" x2="14" y2="10"></line><line x1="3" y1="21" x2="10" y2="14"></line></svg>
        </button>
        <button 
          className="p-1.5 hover:bg-primary/10 rounded-md transition-colors"
          onClick={() => {
            if (cyRef.current) {
              const zoom = cyRef.current.zoom();
              try {
                cyRef.current.zoom(zoom * 1.2);
              } catch (err) {
                console.error('Error during zoom in:', err);
              }
            }
          }}
          title="Zoom in on graph"
          aria-label="Zoom in"
        >
          <svg xmlns="http://www.w3.org/2000/svg" width="16" height="16" viewBox="0 0 24 24" fill="none" stroke="currentColor" strokeWidth="2" strokeLinecap="round" strokeLinejoin="round"><circle cx="11" cy="11" r="8"></circle><line x1="21" y1="21" x2="16.65" y2="16.65"></line><line x1="11" y1="8" x2="11" y2="14"></line><line x1="8" y1="11" x2="14" y2="11"></line></svg>
        </button>
        <button 
          className="p-1.5 hover:bg-primary/10 rounded-md transition-colors"
          onClick={() => {
            if (cyRef.current) {
              const zoom = cyRef.current.zoom();
              try {
                cyRef.current.zoom(zoom / 1.2);
              } catch (err) {
                console.error('Error during zoom out:', err);
              }
            }
          }}
          title="Zoom out on graph"
          aria-label="Zoom out"
        >
          <svg xmlns="http://www.w3.org/2000/svg" width="16" height="16" viewBox="0 0 24 24" fill="none" stroke="currentColor" strokeWidth="2" strokeLinecap="round" strokeLinejoin="round"><circle cx="11" cy="11" r="8"></circle><line x1="21" y1="21" x2="16.65" y2="16.65"></line><line x1="8" y1="11" x2="14" y2="11"></line></svg>
        </button>
      </div>
=======
>>>>>>> 099827f3
    </div>
  );
}

export default TransactionGraph;<|MERGE_RESOLUTION|>--- conflicted
+++ resolved
@@ -754,7 +754,6 @@
               if (cyRef.current) {
                 cyRef.current.fit();
                 cyRef.current.center();
-<<<<<<< HEAD
                 cyRef.current.layout({
   name: 'dagre',
   // @ts-ignore - dagre layout options are not fully typed
@@ -763,9 +762,6 @@
   padding: 50
 }).run();
 cyRef.current.zoom(0.5);
-=======
-                cyRef.current.zoom(0.8);
->>>>>>> 099827f3
               }
             });
           }
@@ -773,7 +769,6 @@
           // Update ref to prevent reinitialization
           initialSignatureRef.current = initialSignature;
           
-<<<<<<< HEAD
           // Check for cached state first
           const cachedState = GraphStateCache.loadState(initialSignature);
           const hasExistingElements = cyRef.current?.elements().length > 0;
@@ -880,10 +875,7 @@
               }
             });
           }
-=======
-          // Focus on the initial transaction
-          await focusOnTransaction(initialSignature, true, true, false);
->>>>>>> 099827f3
+
         }
       } catch (error) {
         console.error('Error loading initial data:', error);
@@ -922,7 +914,6 @@
     };
   }, []);
 
-<<<<<<< HEAD
   // Fullscreen functionality
   const toggleFullscreen = useCallback(async () => {
     if (!containerRef.current) return;
@@ -1018,32 +1009,7 @@
 
   return (
     <div className={`transaction-graph-wrapper relative w-full h-full transition-all flex flex-col ${isFullscreen ? 'bg-background' : ''}`}>
-=======
-  // Render the graph container
-  return (
-    <div className="relative w-full h-full">
-      <div
-        ref={containerRef}
-        className="w-full h-full"
-        style={{ width, height }}
-      />
-      {loading && (
-        <div className="absolute inset-0 flex items-center justify-center bg-background/80 z-10">
-          <div className="text-center">
-            <div className="mb-2">Loading transaction graph...</div>
-            <div className="w-48 h-2 bg-muted rounded-full overflow-hidden">
-              <div
-                className="h-full bg-primary transition-all duration-300 ease-in-out"
-                style={{ width: `${Math.min(loadingProgress, 100)}%` }}
-              />
-            </div>
-            <div className="mt-1 text-xs text-muted-foreground">
-              {totalAccounts > 0 ? `Processed ${expandedNodesCount} of ${totalAccounts} accounts` : 'Initializing...'}
-            </div>
-          </div>
-        </div>
-      )}
->>>>>>> 099827f3
+
       {error && (
         <div className={`absolute bottom-4 right-4 p-4 rounded-md shadow-lg z-20 ${
           error.severity === 'error' ? 'bg-destructive/90 text-destructive-foreground' : 'bg-warning/90 text-warning-foreground'
@@ -1059,8 +1025,6 @@
           </div>
         </div>
       )}
-<<<<<<< HEAD
-
       {/* Address tracking statistics panel */}
       <TrackingStatsPanel 
         stats={trackingStats}
@@ -1198,8 +1162,7 @@
           <svg xmlns="http://www.w3.org/2000/svg" width="16" height="16" viewBox="0 0 24 24" fill="none" stroke="currentColor" strokeWidth="2" strokeLinecap="round" strokeLinejoin="round"><circle cx="11" cy="11" r="8"></circle><line x1="21" y1="21" x2="16.65" y2="16.65"></line><line x1="8" y1="11" x2="14" y2="11"></line></svg>
         </button>
       </div>
-=======
->>>>>>> 099827f3
+
     </div>
   );
 }
