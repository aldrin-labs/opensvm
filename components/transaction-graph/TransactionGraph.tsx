'use client';

import React, { useCallback, useEffect, useRef, useState, useMemo } from 'react';
import cytoscape from 'cytoscape';
import dagre from 'cytoscape-dagre';
import { useRouter } from 'next/navigation';
import { GraphStateCache, ViewportState } from '@/lib/graph-state-cache';
import { debounce } from '@/lib/utils';
import { TrackingStatsPanel } from './TrackingStatsPanel';
import { TransactionGraphClouds } from '../TransactionGraphClouds';
import { GPUAcceleratedForceGraph } from './GPUAcceleratedForceGraph';
import {
  TransactionGraphProps,
  createAddressFilter,
  createTransactionFilter,
  initializeCytoscape,
  setupGraphInteractions,
  resizeGraph,
  fetchTransactionData,
  fetchAccountTransactions,
  queueAccountFetch as queueAccountFetchUtil,
  processAccountFetchQueue as processAccountFetchQueueUtil,
  addAccountToGraph as addAccountToGraphUtil,
  expandTransactionGraph as expandTransactionGraphUtil,
  focusOnTransaction as focusOnTransactionUtil,
  debugLog,
  errorLog
} from './';

// Register the dagre layout extension
if (typeof window !== 'undefined') {
  cytoscape.use(dagre);
}

interface CachedNode {
  data: {
    id: string;
    [key: string]: any;
  };
  [key: string]: any;
}

interface CachedEdge {
  data: {
    id: string;
    [key: string]: any;
  };
  [key: string]: any;
}

interface CachedState {
  nodes: CachedNode[];
  edges?: CachedEdge[];
}

interface TrackingStats {
  totalTransactions: number;
  splTransfers: number;
  filteredSplTransfers: number;
  topVolumeByAddress: Array<{
    address: string;
    volume: number;
    tokenSymbol: string;
  }>;
  topVolumeByToken: Array<{
    token: string;
    volume: number;
    transactionCount: number;
  }>;
  lastUpdate: number;
  isTracking: boolean;
  trackedAddress: string | null;
}

function TransactionGraph({
  initialSignature,
  initialAccount,
  onTransactionSelect,
  clientSideNavigation = true,
  width = '100%',
  height = '100%',
  maxDepth = 2 // Reduced from 3 to 2 for better performance
}: TransactionGraphProps) {
  // Component refs 
  const containerRef = useRef<HTMLDivElement>(null);
  const isInitialized = useRef<boolean>(false);
  const timeoutIds = useRef<NodeJS.Timeout[]>([]);
  const cyRef = useRef<cytoscape.Core | null>(null);
  
  // Layout control refs - prevent excessive layout runs with proper debouncing
  const lastLayoutTime = useRef<number>(0);
  const layoutCooldown = useRef<boolean>(false);
  const pendingLayoutRef = useRef<NodeJS.Timeout | null>(null);
  const layoutAbortControllerRef = useRef<AbortController | null>(null);
  
  // Enhanced initialization control to prevent race conditions
  const initializationAbortControllerRef = useRef<AbortController | null>(null);
  const isInitializingRef = useRef<boolean>(false);
  
  // Viewport state preservation
  const preservedViewport = useRef<{ zoom: number; pan: { x: number; y: number } } | null>(null);
  
  // Fullscreen state
  const [isFullscreen, setIsFullscreen] = useState<boolean>(false);
  
  // GPU Force Graph State
  const [useGPUGraph, setUseGPUGraph] = useState<boolean>(true); // Always use GPU by default
  const [gpuGraphData, setGpuGraphData] = useState<{ nodes: any[]; links: any[] }>({ nodes: [], links: [] });
  
  // Debug GPU graph data changes
  useEffect(() => {
    debugLog(`🔄 [GPU_STATE] GPU graph data changed: ${gpuGraphData.nodes.length} nodes, ${gpuGraphData.links.length} links`);
    gpuGraphData.nodes.forEach(node => {
      debugLog(`🔄 [GPU_STATE] Node: ${node.id} (${node.type})`);
    });
    gpuGraphData.links.forEach(link => {
      debugLog(`🔄 [GPU_STATE] Link: ${link.source} -> ${link.target}`);
    });
  }, [gpuGraphData]);
  
  // Address tracking state
  const [trackedAddress, setTrackedAddress] = useState<string | null>(null);
  const [isTrackingMode, setIsTrackingMode] = useState<boolean>(false);
  const [trackingStats, setTrackingStats] = useState<TrackingStats | null>(null);
  const trackingIntervalRef = useRef<NodeJS.Timeout | null>(null);
  const trackedTransactionsRef = useRef<Set<string>>(new Set());
  const MAX_TRACKED_TRANSACTIONS = 50; // Reduced from 100 to 50 for better performance
  
  // Excluded accounts and program identifiers
  const EXCLUDED_ACCOUNTS = useMemo(() => new Set([
    'ComputeBudget111111111111111111111111111111',
    '11111111111111111111111111111111',
    'TokenkegQfeZyiNwAJbNbGKPFXCWuBvf9Ss623VQ5DA',
    'ATokenGPvbdGVxr1b2hvZbsiqW5xWH25efTNsLJA8knL',
    'SysvarRent111111111111111111111111111111111',
    'SysvarC1ock11111111111111111111111111111111',
    'SysvarRecentB1ockHashes11111111111111111111',
    'MEisE1HzehtrDpAAT8PnLHjpSSkRYakotTuJRPjTpo8',
    'metaqbxxUerdq28cj1RbAWkYQm3ybzjb6a8bt518x1s'
  ]), []);

  const EXCLUDED_PROGRAM_SUBSTRINGS = useMemo(() => [
    'jupiter',
    'raydium',
    'orca',
    'serum',
    'whirlpool',
    'liquidity',
    'swap',
    'dex',
    'amm',
    'farm',
    'vault',
    'pool',
    'token-2022',
    'memo',
    'log',
    'instruction'
  ], []);

  // State management
  const [loading, setLoading] = useState<boolean>(true);
  const [loadingProgress, setLoadingProgress] = useState<number>(0);
  const [totalAccounts, setTotalAccounts] = useState<number>(0);
  const [expandedNodesCount, setExpandedNodesCount] = useState<number>(0);
  const [currentSignature, setCurrentSignature] = useState<string>(initialSignature);
  const [error, setError] = useState<{message: string; severity: 'error' | 'warning'} | null>(null);
  const [viewportState, setViewportState] = useState<ViewportState | null>(null);

  const [navigationHistory, setNavigationHistory] = useState<string[]>([]);
  const [currentHistoryIndex, setCurrentHistoryIndex] = useState<number>(-1);
  const [isNavigatingHistory, setIsNavigatingHistory] = useState<boolean>(false);

  // Cloud view state
  const [showCloudViewPanel, setShowCloudViewPanel] = useState<boolean>(false);

  // Refs for tracking state
  const processedNodesRef = useRef<Set<string>>(new Set());
  const processedEdgesRef = useRef<Set<string>>(new Set());
  const loadedTransactionsRef = useRef<Set<string>>(new Set());
  const loadedAccountsRef = useRef<Set<string>>(new Set());
  const transactionCache = useRef<Map<string, any>>(new Map());
  const pendingFetchesRef = useRef<Set<string>>(new Set());
  const isProcessingQueueRef = useRef<boolean>(false);
<<<<<<< HEAD
  
  // Add fullscreen state
  const [isFullscreen, setIsFullscreen] = useState<boolean>(false);

  // Fullscreen functionality
  const toggleFullscreen = useCallback(() => {
    if (!containerRef.current) return;

    if (!isFullscreen) {
      // Enter fullscreen
      if (containerRef.current.requestFullscreen) {
        containerRef.current.requestFullscreen();
      } else if ((containerRef.current as any).mozRequestFullScreen) {
        (containerRef.current as any).mozRequestFullScreen();
      } else if ((containerRef.current as any).webkitRequestFullscreen) {
        (containerRef.current as any).webkitRequestFullscreen();
      } else if ((containerRef.current as any).msRequestFullscreen) {
        (containerRef.current as any).msRequestFullscreen();
      }
    } else {
      // Exit fullscreen
      if (document.exitFullscreen) {
        document.exitFullscreen();
      } else if ((document as any).mozCancelFullScreen) {
        (document as any).mozCancelFullScreen();
      } else if ((document as any).webkitExitFullscreen) {
        (document as any).webkitExitFullscreen();
      } else if ((document as any).msExitFullscreen) {
        (document as any).msExitFullscreen();
      }
    }
  }, [isFullscreen]);

  // Listen for fullscreen changes
  useEffect(() => {
    const handleFullscreenChange = () => {
      const isCurrentlyFullscreen = !!(
        document.fullscreenElement ||
        (document as any).mozFullScreenElement ||
        (document as any).webkitFullscreenElement ||
        (document as any).msFullscreenElement
      );
      setIsFullscreen(isCurrentlyFullscreen);
      
      // Resize graph when entering/exiting fullscreen
      setTimeout(() => {
        resizeGraphCallback();
      }, 100);
    };

    document.addEventListener('fullscreenchange', handleFullscreenChange);
    document.addEventListener('mozfullscreenchange', handleFullscreenChange);
    document.addEventListener('webkitfullscreenchange', handleFullscreenChange);
    document.addEventListener('msfullscreenchange', handleFullscreenChange);

    return () => {
      document.removeEventListener('fullscreenchange', handleFullscreenChange);
      document.removeEventListener('mozfullscreenchange', handleFullscreenChange);
      document.removeEventListener('webkitfullscreenchange', handleFullscreenChange);
      document.removeEventListener('msfullscreenchange', handleFullscreenChange);
    };
  }, [resizeGraphCallback]);
  
  // Router for navigation
=======
  const fetchQueueRef = useRef<Array<{address: string; depth: number; parentSignature: string | null}>>([]);
  const queueAccountFetchRef = useRef<any>(null);
  const focusSignatureRef = useRef<string>(initialSignature);
  const initialSignatureRef = useRef<string>(initialSignature);
  const initialAccountRef = useRef<string>(initialAccount);

>>>>>>> 1a05a9e3
  const router = useRouter();

  // Filtering functions
  const shouldExcludeAddress = useMemo(
    () => createAddressFilter(EXCLUDED_ACCOUNTS, EXCLUDED_PROGRAM_SUBSTRINGS),
    [EXCLUDED_ACCOUNTS, EXCLUDED_PROGRAM_SUBSTRINGS]
  );

  const shouldIncludeTransaction = useMemo(
    () => createTransactionFilter(shouldExcludeAddress),
    [shouldExcludeAddress]
  );

  // Check for empty graph after loading completes
  useEffect(() => {
    if (!loading && !error && cyRef.current) {
      const nodes = cyRef.current.nodes();
      const transactions = nodes.filter(node => node.data('type') === 'transaction');
      
      console.log(`📊 [EMPTY_CHECK] Graph status: ${nodes.length} total nodes, ${transactions.length} transactions`);
      
      if (nodes.length === 0) {
        console.log(`⚠️ [EMPTY_CHECK] Completely empty graph detected`);
        setError({
          message: 'No graph data could be loaded. This might be due to network issues or the account having no transaction history.',
          severity: 'warning'
        });
      } else if (transactions.length === 0) {
        console.log(`⚠️ [EMPTY_CHECK] Graph has nodes but no transactions`);
        setError({
          message: 'Graph loaded but no transactions found. This account might only have system operations that are not currently visualized.',
          severity: 'warning'
        });
      } else if (transactions.length < 2) {
        console.log(`ℹ️ [EMPTY_CHECK] Graph has very few transactions (${transactions.length})`);
        setError({
          message: `Limited transaction data found (${transactions.length} transaction${transactions.length === 1 ? '' : 's'}). This account might have limited SPL transfer activity.`,
          severity: 'warning'
        });
      } else {
        console.log(`✅ [EMPTY_CHECK] Graph has adequate data: ${transactions.length} transactions`);
      }
    }
  }, [loading, error]);

  // Enhanced layout function with proper debouncing and cancellation
  const runLayoutOptimized = useCallback((fit = false, animate = false) => {
    if (!cyRef.current || layoutCooldown.current) return;
    
    // Cancel any pending layout
    if (pendingLayoutRef.current) {
      clearTimeout(pendingLayoutRef.current);
      pendingLayoutRef.current = null;
    }
    
    // Cancel any existing layout operation
    if (layoutAbortControllerRef.current && !layoutAbortControllerRef.current.signal.aborted) {
      layoutAbortControllerRef.current.abort();
    }
    
    const now = Date.now();
    const timeSinceLastLayout = now - lastLayoutTime.current;
    
    // Enhanced debouncing: longer cooldown for rapid calls, shorter for normal operations
    const minCooldown = fit ? 500 : 1500; // Longer cooldown for non-fit layouts to reduce thrashing
    
    if (timeSinceLastLayout < minCooldown) {
      // Debounce with exponential backoff for rapid calls
      const delay = Math.min(minCooldown - timeSinceLastLayout, 2000);
      pendingLayoutRef.current = setTimeout(() => {
        pendingLayoutRef.current = null;
        runLayoutOptimized(fit, animate);
      }, delay);
      return;
    }
    
    lastLayoutTime.current = now;
    layoutCooldown.current = true;
    
    // Create new abort controller for this layout operation
    layoutAbortControllerRef.current = new AbortController();
    const currentAbortController = layoutAbortControllerRef.current;
    
    // Preserve viewport if not fitting
    if (!fit && cyRef.current) {
      preservedViewport.current = {
        zoom: cyRef.current.zoom(),
        pan: cyRef.current.pan()
      };
    }
    
    const layout = cyRef.current.layout({
      name: 'dagre',
      // @ts-ignore - dagre layout options
      rankDir: 'TB',
      fit: fit,
      padding: 50,
      animate: animate,
      animationDuration: animate ? 300 : 0,
      stop: () => {
        // Check if this layout operation was cancelled
        if (currentAbortController.signal.aborted) {
          return;
        }
        
        layoutCooldown.current = false;
        
        // Restore viewport if it was preserved
        if (!fit && preservedViewport.current && cyRef.current) {
          cyRef.current.zoom(preservedViewport.current.zoom);
          cyRef.current.pan(preservedViewport.current.pan);
          preservedViewport.current = null;
        }
        
        // Clear the abort controller if this is the current one
        if (layoutAbortControllerRef.current === currentAbortController) {
          layoutAbortControllerRef.current = null;
        }
      }
    });
    
    // Check if operation was cancelled before running
    if (!currentAbortController.signal.aborted) {
      layout.run();
    }
  }, []);

  // Enhanced fetch function with better error handling
  const fetchTransactionDataWithCache = useCallback(async (signature: string, signal?: AbortSignal) => {
    return fetchTransactionData(signature, transactionCache.current);
  }, []);

  const fetchAccountTransactionsWithError = useCallback(async (pubkey: string, signal?: AbortSignal) => {
    try {
      return await fetchAccountTransactions(pubkey, signal);
    } catch (error) {
      console.error(`Error fetching transactions for ${pubkey}:`, error);
      return { address: pubkey, transactions: [] };
    }
  }, []);

  // Helper function to check if an account has SPL transfers with timeout
  const checkForSplTransfers = useCallback(async (address: string): Promise<boolean> => {
    console.log(`🔍 [SPL_CHECK] Starting SPL transfer check for ${address}`);
    try {
      // Add a timeout to prevent hanging
      const controller = new AbortController();
      const timeoutId = setTimeout(() => {
        console.log(`⏰ [SPL_CHECK] Timeout reached for ${address}, aborting...`);
        controller.abort();
      }, 3000); // 3 second timeout
      
      console.log(`🌐 [SPL_CHECK] Making API request for ${address}`);
      const response = await fetch(`/api/account-transfers/${address}?limit=1`, {
        headers: { 'Cache-Control': 'no-cache' },
        signal: controller.signal
      });
      
      clearTimeout(timeoutId);
      console.log(`📡 [SPL_CHECK] API response for ${address}: ${response.status} ${response.statusText}`);
      
      if (response.ok) {
        const data = await response.json();
        const hasSplTransfers = (data.data && data.data.length > 0);
        console.log(`✅ [SPL_CHECK] Result for ${address}: ${hasSplTransfers ? 'HAS' : 'NO'} SPL transfers`);
        return hasSplTransfers;
      }
      console.log(`⚠️ [SPL_CHECK] Non-OK response for ${address}, returning false`);
      return false;
    } catch (error) {
      if (error.name === 'AbortError') {
        console.warn(`⏰ [SPL_CHECK] SPL transfer check timed out for ${address}`);
      } else {
        console.warn(`❌ [SPL_CHECK] Could not check SPL transfers for ${address}:`, error);
      }
      console.log(`🔄 [SPL_CHECK] Defaulting to false for ${address}`);
      return false; // Default to no SPL transfers on error/timeout
    }
  }, []);

  // Convert Cytoscape data to GPU graph format
  const convertToGPUGraphData = useCallback(() => {
    if (!cyRef.current) {
      console.log('🔄 [GPU_CONVERT] No Cytoscape instance, returning empty data');
      return { nodes: [], links: [] };
    }

    const cytoscapeNodes = cyRef.current.nodes();
    const cytoscapeEdges = cyRef.current.edges();
    
    console.log(`🔄 [GPU_CONVERT] Converting Cytoscape data: ${cytoscapeNodes.length} nodes, ${cytoscapeEdges.length} edges`);

    const nodes = cytoscapeNodes.map((node) => {
      const data = node.data();
      
      // Determine node color based on type and status
      let color = '#64748b'; // Default gray
      if (data.type === 'transaction') {
        if (data.success === false || data.status === 'error') {
          color = '#ef4444'; // Red for failed transactions
        } else {
          color = '#3b82f6'; // Blue for successful transactions
        }
      } else if (data.type === 'account') {
        if (data.tracked) {
          color = '#8b5cf6'; // Purple for tracked accounts
        } else if (data.status === 'error' || data.hasError) {
          color = '#f59e0b'; // Orange for accounts with errors
        } else if (data.isEmpty || data.status === 'empty') {
          color = '#6b7280'; // Gray for empty accounts
        } else {
          color = '#10b981'; // Green for normal accounts
        }
      }
      
      const convertedNode = {
        id: data.id,
        type: data.type || 'account',
        subType: data.subType || data.type || 'unknown',
        label: data.label || data.id,
        status: data.status,
        tracked: data.tracked || false,
        isEmpty: data.isEmpty || false,
        hasError: data.hasError || false,
        transactionCount: data.transactionCount || 0,
        accountCount: data.accountCount || 0,
        color: color
      };
      console.log(`🔄 [GPU_CONVERT] Converted node: ${data.id} (${data.type}/${data.subType || 'none'})`);
      return convertedNode;
    });

    const links = cytoscapeEdges.map((edge) => {
      const data = edge.data();
      
      // Determine edge color based on type
      let color = '#64748b'; // Default gray
      if (data.type === 'transfer') {
        color = '#10b981'; // Green for transfers
      } else if (data.type === 'self-transfer') {
        color = '#f59e0b'; // Orange for self-transfers (fees/operations)
      } else if (data.type === 'tx-account') {
        color = '#6b7280'; // Gray for tx-account relationships
      } else if (data.type === 'account-tx') {
        color = '#94a3b8'; // Light gray for account-tx relationships
      }
      
      const convertedLink = {
        source: data.source,
        target: data.target,
        type: data.type || 'interaction',
        value: data.value || 1,
        amount: data.amount,
        label: data.label,
        color: color
      };
      console.log(`🔄 [GPU_CONVERT] Converted edge: ${data.source} -> ${data.target} (${data.type})`);
      return convertedLink;
    });

    console.log(`✅ [GPU_CONVERT] Conversion complete: ${nodes.length} nodes, ${links.length} links`);
    
    // Log summary statistics
    const nodeStats = nodes.reduce((stats: Record<string, number>, node) => {
      const key = `${node.type}${node.subType ? `/${node.subType}` : ''}`;
      stats[key] = (stats[key] || 0) + 1;
      return stats;
    }, {});
    console.log(`✅ [GPU_CONVERT] Node statistics:`, nodeStats);
    
    const linkStats = links.reduce((stats: Record<string, number>, link) => {
      stats[link.type] = (stats[link.type] || 0) + 1;
      return stats;
    }, {});
    console.log(`✅ [GPU_CONVERT] Link statistics:`, linkStats);
    
    return { nodes, links };
  }, []);

  // Update GPU graph data when Cytoscape changes
  const updateGPUGraphData = useCallback(() => {
    if (useGPUGraph) {
      console.log('🔄 [GPU_UPDATE] Updating GPU graph data...');
      const newData = convertToGPUGraphData();
      console.log(`🔄 [GPU_UPDATE] Setting GPU graph data: ${newData.nodes.length} nodes, ${newData.links.length} links`);
      
      // Log what types of nodes we have
      const nodeTypes = newData.nodes.reduce((types: Record<string, number>, node) => {
        types[node.type] = (types[node.type] || 0) + 1;
        return types;
      }, {});
      console.log(`🔄 [GPU_UPDATE] Node types:`, nodeTypes);
      
      // Log what types of links we have
      const linkTypes = newData.links.reduce((types: Record<string, number>, link) => {
        types[link.type] = (types[link.type] || 0) + 1;
        return types;
      }, {});
      console.log(`🔄 [GPU_UPDATE] Link types:`, linkTypes);
      
      // Log sample data for debugging
      if (newData.nodes.length > 0) {
        console.log(`🔄 [GPU_UPDATE] Sample node:`, newData.nodes[0]);
      }
      if (newData.links.length > 0) {
        console.log(`🔄 [GPU_UPDATE] Sample link:`, newData.links[0]);
      }
      
      setGpuGraphData(newData);
      console.log('✅ [GPU_UPDATE] GPU graph data updated successfully');
      
      // Enhanced feedback for empty graphs
      if (newData.nodes.length === 0) {
        console.log('🚨 [GPU_UPDATE] CRITICAL: GPU graph is empty after update');
        console.log('🚨 [GPU_UPDATE] Cytoscape elements count:', cyRef.current?.elements().length || 0);
        
        // Force an error message to show user why graph is empty
        setError({
          message: 'No transaction data could be visualized. The account may have no recent activity or only system transactions.',
          severity: 'warning'
        });
        
        // Clear the warning after some time
        setTimeout(() => {
          setError(null);
        }, 8000);
      } else if (newData.nodes.length === 1 && newData.links.length === 0) {
        console.log('⚠️ [GPU_UPDATE] WARNING: GPU graph has only isolated node');
        
        // Show informative message about limited data
        setError({
          message: `Showing limited data: Found ${newData.nodes.length} node(s) but no connections. This account may have minimal transaction activity.`,
          severity: 'info'
        });
        
        // Clear the info message after some time
        setTimeout(() => {
          setError(null);
        }, 6000);
      } else {
        console.log(`✅ [GPU_UPDATE] Good data: ${newData.nodes.length} nodes and ${newData.links.length} links`);
        
        // Clear any previous error messages
        setError(null);
      }
      
      // Force a UI re-render to ensure the graph component updates
      setTimeout(() => {
        if (containerRef.current) {
          console.log('🔄 [GPU_UPDATE] Forcing container resize to trigger re-render');
          const resizeEvent = new Event('resize');
          window.dispatchEvent(resizeEvent);
        }
      }, 100);
    } else {
      console.log('🔄 [GPU_UPDATE] GPU graph disabled, skipping update');
    }
  }, [useGPUGraph, convertToGPUGraphData]);

  // Optimized addAccountToGraph with reduced layout calls and fallback depth
  const addAccountToGraph = useCallback(async (
    address: string,
    totalAccounts: number,
    depth = 0,
    parentSignature: string | null = null
  ) => {
    try {
      console.log(`🏗️ [ADD_ACCOUNT] Adding account to graph: ${address}, depth: ${depth}, totalAccounts: ${totalAccounts}`);
      
      // Always mark account as processed first to guarantee progress
      if (!loadedAccountsRef.current) {
        loadedAccountsRef.current = new Set();
      }
      loadedAccountsRef.current.add(address);
      pendingFetchesRef.current?.delete(`${address}:${depth}`);
      
      // Update progress immediately
      const loadedCount = loadedAccountsRef.current.size;
      const currentTotalAccounts = Math.max(totalAccounts, 1);
      const progressPercent = Math.min((loadedCount / currentTotalAccounts) * 80 + 20, 100);
      
      setLoadingProgress(Math.floor(progressPercent));
      console.log(`📈 [PROGRESS] Progress updated: ${loadedCount}/${currentTotalAccounts} accounts (${Math.floor(progressPercent)}%)`);
      
      // Check if this account has SPL transfers first to determine max depth
      let hasSplTransfers = false;
      try {
        console.log(`🔍 [SPL_CHECK] Checking SPL transfers for ${address}...`);
        hasSplTransfers = await checkForSplTransfers(address);
        console.log(`✅ [SPL_CHECK] SPL check result for ${address}: ${hasSplTransfers}`);
      } catch (error) {
        console.warn(`⚠️ [SPL_CHECK] SPL transfer check failed for ${address}, proceeding with fallback:`, error);
        hasSplTransfers = false;
      }
      
      // More lenient depth settings: allow depth 1 for non-SPL accounts instead of 0
      const effectiveMaxDepth = hasSplTransfers ? maxDepth : Math.min(1, maxDepth); // Depth 1 for non-SPL (minimal expansion)
      
      console.log(`🎯 [CONFIG] Account ${address}: hasSplTransfers=${hasSplTransfers}, effectiveMaxDepth=${effectiveMaxDepth}`);
      
      // If no SPL transfers, show warning but still proceed
      if (!hasSplTransfers) {
        console.log(`⚠️ [CONFIG] Account ${address} has no SPL transfers, using reduced depth but still processing`);
        
        // Update the error state to show a helpful message
        setError({
          message: `Account ${address.slice(0, 8)}... has limited SPL transfer activity. Showing system transactions instead.`,
          severity: 'warning'
        });
        
        // Clear the warning after a few seconds
        setTimeout(() => {
          setError(null);
        }, 5000);
      }
      
      console.log(`🚀 [CALLING] Calling addAccountToGraphUtil for ${address}`);
      
      // Ensure all refs are initialized before calling the function
      if (!processedNodesRef.current) {
        processedNodesRef.current = new Set();
      }
      if (!processedEdgesRef.current) {
        processedEdgesRef.current = new Set();
      }
      if (!loadedAccountsRef.current) {
        loadedAccountsRef.current = new Set();
      }
      if (!loadedTransactionsRef.current) {
        loadedTransactionsRef.current = new Set();
      }
      if (!pendingFetchesRef.current) {
        pendingFetchesRef.current = new Set();
      }
      
      const result = await addAccountToGraphUtil(
        address,
        totalAccounts,
        depth,
        parentSignature,
        undefined, // newElements
        effectiveMaxDepth, // maxDepth - now 0 for non-SPL accounts
        shouldExcludeAddress,
        shouldIncludeTransaction,
        fetchAccountTransactionsWithError,
        cyRef,
        loadedAccountsRef,
        pendingFetchesRef,
        loadedTransactionsRef,
        processedNodesRef,
        processedEdgesRef,
        setLoadingProgress,
        queueAccountFetchRef.current
      );
      
      console.log(`✅ [RESULT] addAccountToGraphUtil completed for ${address}:`, result ? 'success' : 'failed');

      // Only run layout every 8 nodes to reduce blinking and improve performance
      if (cyRef.current) {
        const elementCount = cyRef.current.elements().length;
        console.log(`📊 [LAYOUT] Current element count: ${elementCount}`);
        if (elementCount % 8 === 0) { // Increased from 5 to 8 for better performance
          console.log(`🎨 [LAYOUT] Running layout optimization (every 8 nodes)`);
          runLayoutOptimized(false, false);
        }
        
        // Update GPU graph after adding data
        console.log(`🔄 [GPU_TRIGGER] Triggering GPU graph update after adding account ${address}`);
        updateGPUGraphData();
      }

      return result;
    } catch (error) {
      console.error(`❌ [ERROR] Error in addAccountToGraph for ${address}:`, error);
      // Ensure account is marked as processed even if there's an error
      if (!loadedAccountsRef.current) {
        loadedAccountsRef.current = new Set();
      }
      loadedAccountsRef.current.add(address);
      pendingFetchesRef.current?.delete(`${address}:${depth}`);
      
      // Update progress even on error to prevent getting stuck
      const loadedCount = loadedAccountsRef.current.size;
      const currentTotalAccounts = Math.max(totalAccounts, 1);
      const progressPercent = Math.min((loadedCount / currentTotalAccounts) * 80 + 20, 100);
      
      setLoadingProgress(Math.floor(progressPercent));
      console.log(`📈 [ERROR_RECOVERY] Progress update (error recovery): ${loadedCount}/${currentTotalAccounts} accounts (${Math.floor(progressPercent)}%)`);
      
      return undefined;
    }
  }, [
    shouldExcludeAddress,
    shouldIncludeTransaction,
    fetchAccountTransactionsWithError,
    runLayoutOptimized,
    maxDepth,
    checkForSplTransfers,
    updateGPUGraphData
  ]);

  // Fetch and process a single account
  const fetchAndProcessAccount = useCallback(async (
    address: string,
    depth = 0,
    parentSignature: string | null = null
  ) => {
    console.log(`🔄 [FETCH_PROCESS] Starting fetch and process for account: ${address}, depth: ${depth}, parent: ${parentSignature}`);
    try {
      // Use current totalAccounts state value instead of closure value
      const currentTotalAccounts = totalAccounts || 1; // Ensure minimum of 1
      console.log(`📊 [FETCH_PROCESS] Current total accounts: ${currentTotalAccounts}`);
      
      console.log(`🚀 [FETCH_PROCESS] Calling addAccountToGraph for ${address}...`);
      await addAccountToGraph(address, currentTotalAccounts, depth, parentSignature);
      console.log(`✅ [FETCH_PROCESS] Successfully processed account: ${address}`);
    } catch (e) {
      const accountKey = `${address}:${depth}`;
      console.error(`❌ [FETCH_PROCESS] Error processing account ${address}:`, e);
      pendingFetchesRef.current?.delete(accountKey);
      loadedAccountsRef.current?.add(address); // Still mark as processed to avoid getting stuck
      
      // Force progress update even on error
      const loadedCount = loadedAccountsRef.current?.size || 0;
      const currentTotalAccounts = Math.max(totalAccounts, 1);
      const progressPercent = Math.min((loadedCount / currentTotalAccounts) * 80 + 20, 100);
      setLoadingProgress(Math.floor(progressPercent));
      console.log(`📈 [FETCH_PROCESS] Force progress update on error: ${Math.floor(progressPercent)}%`);
    }
  }, [addAccountToGraph, totalAccounts]);



  // GPU Graph event handlers
  const handleGPUNodeClick = useCallback((node: any) => {
    if (node.type === 'transaction') {
      // Use the focus function when it's available
      if (cyRef.current) {
        focusOnTransactionUtil(node.id, false, cyRef, onTransactionSelect, clientSideNavigation);
      }
    } else if (node.type === 'account') {
      // Handle account selection
      console.log('Account clicked:', node.id);
    }
  }, [onTransactionSelect, clientSideNavigation]);

  const handleGPUNodeHover = useCallback((node: any) => {
    // Handle node hover for GPU graph
    if (node) {
      console.log('Hovered node:', node.id);
    }
  }, []);

  // Process the fetch queue in parallel
  const processAccountFetchQueue = useCallback(() => {
    processAccountFetchQueueUtil(
      fetchQueueRef,
      fetchAndProcessAccount,
      isProcessingQueueRef
    );
  }, [fetchAndProcessAccount]);

  // Queue an account for fetching
  const queueAccountFetch = useCallback((address: string, depth = 0, parentSignature: string | null = null) => {
    debugLog(`📝 [QUEUE] Attempting to queue account: ${address}, depth: ${depth}, parent: ${parentSignature}`);
    
    if (!address || loadedAccountsRef.current.has(address) || pendingFetchesRef.current.has(`${address}:${depth}`)) {
      debugLog(`⏭️ [QUEUE] Skipping ${address}: already loaded or pending`);
      return;
    }
    
    debugLog(`✅ [QUEUE] Queuing account ${address} for processing`);
    queueAccountFetchUtil(
      address,
      depth,
      parentSignature,
      fetchQueueRef,
      pendingFetchesRef,
      loadedAccountsRef,
      setTotalAccounts,
      processAccountFetchQueue,
      isProcessingQueueRef
    );
    
    debugLog(`📊 [QUEUE] Queue status - Length: ${fetchQueueRef.current.length}, Total accounts: ${totalAccounts}`);
  }, [processAccountFetchQueue, totalAccounts]);

<<<<<<< HEAD
if (cyRef.current) {
  cyRef.current.layout({
    name: 'dagre',
    // @ts-ignore - dagre layout options are not fully typed
    rankDir: 'TB', // Changed from 'LR' to 'TB' to rotate 90 degrees to the right
    fit: true,
    padding: 50
  }).run();
}

return result;
  }, [
    maxDepth,
    shouldExcludeAddress,
    shouldIncludeTransaction,
    fetchAccountTransactionsWithError,
    queueAccountFetch
  ]);
=======
  // Set the ref to the queueAccountFetch function
  useEffect(() => {
    queueAccountFetchRef.current = queueAccountFetch;
  }, [queueAccountFetch]);
>>>>>>> 1a05a9e3

  // Expand the transaction graph incrementally
  const expandTransactionGraph = useCallback(async (signature: string, signal?: AbortSignal) => {
    if (loadedTransactionsRef.current.has(signature)) return false;
    
    // Preserve viewport before expansion
    if (cyRef.current) {
      preservedViewport.current = {
        zoom: cyRef.current.zoom(),
        pan: cyRef.current.pan()
      };
    }
    
    const result = await expandTransactionGraphUtil(
      signature,
      cyRef,
      fetchTransactionDataWithCache,
      queueAccountFetch,
      addAccountToGraph,
      setExpandedNodesCount,
      loadedTransactionsRef,
      signal
    );
    
    // Run layout after expansion but preserve viewport
    if (result && cyRef.current) {
      runLayoutOptimized(false, false);
    }
    
    return result;
  }, [fetchTransactionDataWithCache, queueAccountFetch, addAccountToGraph, runLayoutOptimized]);

  // Focus on a specific transaction with optimized viewport handling
  const focusOnTransaction = useCallback(async (
    signature: string,
    addToHistory = true,
    incrementalLoad = true,
    preserveViewport = true
  ) => {
    if (!signature) return;

    const loadingKey = `loading_${signature}`;
    if (pendingFetchesRef.current.has(loadingKey)) {
      return;
    }

    try {
      pendingFetchesRef.current.add(loadingKey);
      setCurrentSignature(signature);
      focusSignatureRef.current = signature;

      const useNavigation = clientSideNavigation && !isNavigatingHistory;

      if (incrementalLoad) {
        await focusOnTransactionUtil(
          signature,
          cyRef,
          focusSignatureRef,
          setCurrentSignature,
          viewportState,
          setViewportState,
          expandTransactionGraph,
          onTransactionSelect,
          router,
          false, // Force client-side navigation to false
          incrementalLoad,
          preserveViewport
        );
      }
      
      if (addToHistory && !isNavigatingHistory && signature) {
        setNavigationHistory(prev => {
          const newHistory = prev.slice(0, currentHistoryIndex + 1);
          
          if (newHistory.length === 0 || newHistory[newHistory.length - 1] !== signature) {
            newHistory.push(signature);
            setCurrentHistoryIndex(newHistory.length - 1);
          }
          return newHistory;
        });
      }

      // Only fit/center if viewport is not being preserved and it's the initial load
      if (!preserveViewport && cyRef.current) {
        const elements = cyRef.current.elements();
        if (elements.length > 0 && (!currentSignature || currentSignature !== signature)) {
          requestAnimationFrame(() => {
            if (cyRef.current) {
              cyRef.current.fit(elements, 50);
              cyRef.current.center();
            }
          });
        }
      }
    } finally {
      pendingFetchesRef.current.delete(loadingKey);
    }
  }, [
    viewportState,
    expandTransactionGraph,
    onTransactionSelect,
    router,
    clientSideNavigation,
    isNavigatingHistory,
    currentHistoryIndex,
    currentSignature
  ]);

  // Address tracking functionality
  const startAddressTracking = useCallback(async (address: string) => {
    if (trackedAddress === address && isTrackingMode) return;
    
    if (trackingIntervalRef.current) {
      clearInterval(trackingIntervalRef.current);
    }
    
    trackedTransactionsRef.current.clear();
    setTrackedAddress(address);
    setIsTrackingMode(true);
    
    if (cyRef.current) {
      const addressNode = cyRef.current.getElementById(address);
      if (addressNode.length > 0) {
        addressNode.addClass('tracked-address');
      }
    }
    
    setTrackingStats({
      totalTransactions: 0,
      splTransfers: 0,
      filteredSplTransfers: 0,
      topVolumeByAddress: [],
      topVolumeByToken: [],
      lastUpdate: Date.now(),
      isTracking: true,
      trackedAddress: address
    });

    // Simplified tracking with reduced API calls
    try {
      const response = await fetch(`/api/account-transfers/${address}?limit=10`); // Reduced from 20 to 10
      if (response.ok) {
        const data = await response.json();
        const transfers = data.data || [];
        
        if (transfers.length > 0) {
          const filterResponse = await fetch('/api/filter-transactions', {
            method: 'POST',
            headers: { 'Content-Type': 'application/json' },
            body: JSON.stringify({ transactions: transfers.slice(0, 10) }) // Only process 10 transactions
          });
          
          if (filterResponse.ok) {
            const filteredData = await filterResponse.json();
            // Process filtered transactions without excessive graph updates
          }
        }
      }
    } catch (error) {
      console.error('Error starting address tracking:', error);
    }
  }, [trackedAddress, isTrackingMode]);

  const stopAddressTracking = useCallback(() => {
    if (trackingIntervalRef.current) {
      clearInterval(trackingIntervalRef.current);
    }
    
    setTrackedAddress(null);
    setIsTrackingMode(false);
    setTrackingStats(null);
    trackedTransactionsRef.current.clear();
    
    if (cyRef.current) {
      cyRef.current.elements('.tracked-address').removeClass('tracked-address');
    }
  }, []);

  // Setup graph interactions
  const setupGraphInteractionsCallback = useCallback((cy: cytoscape.Core) => {
    setupGraphInteractions(
      cy,
      containerRef,
      focusSignatureRef,
      focusOnTransaction,
      (state: ViewportState) => {
        // Update viewport state - placeholder implementation
        console.log('Viewport state updated:', state);
      },
      startAddressTracking
    );
  }, [focusOnTransaction, startAddressTracking]);

  // Initialize graph once with enhanced race condition protection
  useEffect(() => {
    if (!containerRef.current || cyRef.current || isInitializingRef.current) {
      return;
    }

    // Find the Cytoscape data container
    const cytoscapeContainer = containerRef.current.querySelector('#cytoscape-data-container') as HTMLDivElement;
    if (!cytoscapeContainer) {
      console.error('Cytoscape data container not found');
      return;
    }

    // Set initializing flag to prevent race conditions
    isInitializingRef.current = true;
    isInitialized.current = false;
    timeoutIds.current = [];

    // Cancel any existing initialization
    if (initializationAbortControllerRef.current) {
      initializationAbortControllerRef.current.abort();
    }
    initializationAbortControllerRef.current = new AbortController();
    
    // Clear all state
    processedNodesRef.current.clear();
    processedEdgesRef.current.clear();
    loadedTransactionsRef.current.clear();
    loadedAccountsRef.current.clear();
    transactionCache.current.clear();
    pendingFetchesRef.current.clear();
    isProcessingQueueRef.current = false;

    const cy = initializeCytoscape(cytoscapeContainer);
    cyRef.current = cy;
    setupGraphInteractionsCallback(cy);
    
    // Mark initialization as complete
    isInitializingRef.current = false;

    return () => {
      // Cancel initialization if in progress
      if (initializationAbortControllerRef.current) {
        initializationAbortControllerRef.current.abort();
      }
      
      timeoutIds.current.forEach(clearTimeout);
      if (pendingLayoutRef.current) {
        clearTimeout(pendingLayoutRef.current);
        pendingLayoutRef.current = null;
      }
      if (layoutAbortControllerRef.current) {
        layoutAbortControllerRef.current.abort();
        layoutAbortControllerRef.current = null;
      }
      if (cyRef.current) {
        cyRef.current.destroy();
        cyRef.current = null;
      }
      isInitializingRef.current = false;
    };
  }, [setupGraphInteractionsCallback]); // Add setupGraphInteractionsCallback to dependencies

  // Update GPU graph data when Cytoscape graph changes
  useEffect(() => {
    if (cyRef.current && useGPUGraph) {
      console.log('🔄 [GPU_LISTENER] Setting up GPU graph update listeners');
      
      // Set up listener for graph changes
      const updateHandler = () => {
        console.log('🔄 [GPU_LISTENER] Cytoscape graph changed, updating GPU graph');
        updateGPUGraphData();
      };
      
      // Listen to more events to ensure updates
      cyRef.current.on('add remove data position', updateHandler);
      
      // Initial update
      console.log('🔄 [GPU_LISTENER] Performing initial GPU graph update');
      updateGPUGraphData();
      
      return () => {
        if (cyRef.current) {
          console.log('🔄 [GPU_LISTENER] Removing GPU graph update listeners');
          cyRef.current.off('add remove data position', updateHandler);
        }
      };
    }
  }, [useGPUGraph, updateGPUGraphData]);

  // Progress monitoring with force updates to prevent 0% stuck state
  useEffect(() => {
    if (!loading) return;
    
    console.log(`📊 [PROGRESS_MONITOR] Progress: ${loadingProgress}%, Loading: ${loading}`);
    
    // If progress is stuck at 0% for more than 3 seconds, force it forward
    const progressTimeout = setTimeout(() => {
      if (loadingProgress === 0 && loading) {
        console.log('🚨 [PROGRESS_MONITOR] Progress stuck at 0%, forcing update to 30%');
        setLoadingProgress(30);
      }
    }, 3000);
    
    // If progress is stuck at any value for more than 10 seconds, complete it
    const completionTimeout = setTimeout(() => {
      if (loading) {
        console.log('🚨 [PROGRESS_MONITOR] Loading taking too long, forcing completion');
        setLoadingProgress(100);
        setLoading(false);
      }
    }, 10000);
    
    return () => {
      clearTimeout(progressTimeout);
      clearTimeout(completionTimeout);
    };
  }, [loadingProgress, loading]);

  // Handle initial signature loading with enhanced race condition protection
  useEffect(() => {
    if (!cyRef.current || !initialSignature || initialSignature === initialSignatureRef.current || isInitializingRef.current) {
      return;
    }

    // Prevent overlapping initialization
    if (isInitialized.current) {
      console.log('🔄 [INIT] Initialization already in progress, skipping');
      return;
    }

    initialSignatureRef.current = initialSignature;
    
    const loadInitialSignature = async () => {
      // Create abort controller for this specific initialization
      const abortController = new AbortController();
      const signal = abortController.signal;
      
      try {
        if (isInitialized.current) return;
        isInitialized.current = true;

        if (signal.aborted) return;

        setLoading(true);
        setError(null);
        setTotalAccounts(1);
        setLoadingProgress(0);
        
        // Force immediate progress update to ensure UI responsiveness
        setTimeout(() => {
          if (!signal.aborted) {
            console.log('🔄 [FORCE_PROGRESS] Forcing initial progress update');
            setLoadingProgress(10);
          }
        }, 100);

        if (signal.aborted) return;

        const cachedState = GraphStateCache.loadState(initialSignature);
        
        // Create initial transaction node and immediate progress update
        if (cyRef.current && !cyRef.current.getElementById(initialSignature).length && !signal.aborted) {
          cyRef.current.add({ 
            data: { 
              id: initialSignature, 
              label: initialSignature.slice(0, 8) + '...', 
              type: 'transaction',
              status: 'loading'
            }, 
            classes: 'transaction highlight-transaction' 
          });
          
<<<<<<< HEAD
          // Center and zoom after elements are loaded
          if (cyRef.current) {
            requestAnimationFrame(() => {
              if (cyRef.current) {
                cyRef.current.fit();
                cyRef.current.center();
                cyRef.current.layout({
                  name: 'dagre',
                  // @ts-ignore - dagre layout options are not fully typed
                  rankDir: 'TB', // Changed from 'LR' to 'TB' to rotate 90 degrees to the right
                  fit: true,
                  padding: 50
                }).run();
cyRef.current.zoom(0.5);
=======
          if (!signal.aborted) {
            // Immediate progress update to show something is happening
            setLoadingProgress(20);
            console.log('🚀 [PROGRESS] Added initial transaction node, progress: 20%');
            
            // Update GPU graph immediately after adding initial node
            console.log('🔄 [GPU_INITIAL] Updating GPU graph after adding initial transaction node');
            updateGPUGraphData();
          }
        }

        if (signal.aborted) return;

        // Restore cached state if available
        if (cachedState && Array.isArray(cachedState.nodes) && cachedState.nodes.length > 0 && !signal.aborted) {
          try {
            const typedState = cachedState as unknown as CachedState;
            typedState.nodes.forEach(node => {
              if (node.data && !cyRef.current?.getElementById(node.data.id).length && !signal.aborted) {
                cyRef.current?.add(node);
>>>>>>> 1a05a9e3
              }
            });
            
            if (typedState.edges && !signal.aborted) {
              typedState.edges.forEach(edge => {
                if (edge.data && !cyRef.current?.getElementById(edge.data.id).length && !signal.aborted) {
                  cyRef.current?.add(edge);
                }
              });
            }
            
            if (!signal.aborted) {
              runLayoutOptimized(false, false);
              setLoadingProgress(100);
              console.log('Restored cached state, progress: 100%');
            }
          } catch (err) {
            console.warn('Error restoring cached state:', err);
          }
        } else if (!signal.aborted) {
          // Fetch transaction data with simplified processing
          console.log('🔄 [FETCH] Fetching transaction data...');
          setLoadingProgress(40);
          
          const response = await fetch(`/api/transaction/${initialSignature}`, { signal });
          
<<<<<<< HEAD
          // Check for cached state first
          const cachedState = GraphStateCache.loadState(initialSignature);
          const hasExistingElements = cyRef.current?.elements().length > 0;
          
          // Skip initialization if we already have elements and signature matches
          if (hasExistingElements && initialSignature === currentSignature) {
            setLoading(false);
            return;
          }
          
          // Create initial transaction node regardless of cache state
          if (cyRef.current && !cyRef.current.getElementById(initialSignature).length) {
            cyRef.current.add({ 
              data: { 
                id: initialSignature, 
                label: initialSignature.slice(0, 8) + '...', 
                type: 'transaction' 
              }, 
              classes: 'transaction highlight-transaction' 
            });
          }

          // If we have cached state, restore it first
          if (cachedState && Array.isArray(cachedState.nodes) && cachedState.nodes.length > 0) {
            try {
              // Restore cached nodes and edges
              const typedState = cachedState as unknown as CachedState;
              typedState.nodes.forEach(node => {
                if (node.data && !cyRef.current?.getElementById(node.data.id).length) {
                  cyRef.current?.add(node);
                }
              });
              
              if (typedState.edges) {
                typedState.edges.forEach(edge => {
                  if (edge.data && !cyRef.current?.getElementById(edge.data.id).length) {
                    cyRef.current?.add(edge);
                  }
                });
              }
              
              // Run layout with proper typing
              if (cyRef.current) {
                cyRef.current.layout({
                  name: 'dagre',
                  // @ts-ignore - dagre layout options are not fully typed
                  rankDir: 'TB', // Changed from 'LR' to 'TB' to rotate 90 degrees to the right
                  fit: true,
                  padding: 50
                }).run();
=======
          if (response.ok && !signal.aborted) {
            const txData = await response.json();
            console.log('✅ [FETCH] Transaction data fetched, progress: 60%');
            setLoadingProgress(60);
            
            // Update transaction node with fetched data
            if (cyRef.current && !signal.aborted) {
              const txNode = cyRef.current.getElementById(initialSignature);
              if (txNode.length) {
                txNode.data('status', 'loaded');
                txNode.data('timestamp', txData.timestamp || Date.now());
                txNode.data('success', txData.success);
                
                console.log(`✅ [TX_UPDATE] Updated transaction node: ${initialSignature}`);
                console.log(`✅ [TX_UPDATE] Success: ${txData.success}, Type: ${txData.type}, Timestamp: ${txData.timestamp}`);
>>>>>>> 1a05a9e3
              }
            }
            
            if (txData.details?.accounts?.length > 0 && !signal.aborted) {
              const firstAccount = txData.details.accounts[0].pubkey;
              if (firstAccount) {
                console.log(`🎯 [ACCOUNT] Starting graph build from account: ${firstAccount}`);
                setLoadingProgress(80);
                
                // Initialize refs to ensure they exist
                if (!loadedAccountsRef.current) {
                  loadedAccountsRef.current = new Set();
                }
                
                if (!signal.aborted) {
                  try {
                    // Queue the first account and provide immediate feedback
                    console.log(`📝 [QUEUE] Queuing account: ${firstAccount}`);
                    queueAccountFetch(firstAccount, 0, initialSignature);
                    
                    // Force queue processing immediately to ensure it starts
                    console.log(`🔄 [QUEUE] Force processing queue immediately`);
                    setTimeout(() => {
                      if (!signal.aborted) {
                        processAccountFetchQueue();
                      }
                    }, 100);
                  
                  // Set a more aggressive progress update with guaranteed completion
                  setLoadingProgress(85);
                  console.log('📈 [PROGRESS] Queued first account, progress: 85%');
                  
                  // Add multiple fallback mechanisms to ensure progress moves
                  let progressCheckCount = 0;
                  const maxChecks = 10;
                  
                  // Create a promise that resolves when progress is complete or times out
                  const progressPromise = new Promise<void>((resolve) => {
                    const checkProgress = () => {
                      progressCheckCount++;
                      const currentProgress = 85 + (progressCheckCount * 1.5);
                      setLoadingProgress(Math.min(currentProgress, 99));
                      console.log(`🔄 [PROGRESS CHECK ${progressCheckCount}] Progress: ${Math.min(currentProgress, 99)}%`);
                      
                      const elements = cyRef.current?.elements().length || 0;
                      const accounts = loadedAccountsRef.current?.size || 0;
                      console.log(`📊 [STATS] Elements: ${elements}, Loaded accounts: ${accounts}`);
                      
                      if (progressCheckCount >= maxChecks || elements > 2 || accounts > 0) {
                        console.log('✅ [COMPLETE] Progress checks complete');
                        resolve();
                      } else {
                        setTimeout(checkProgress, 500);
                      }
                    };
                    checkProgress();
                  });
                  
                  // Add a backup timeout to ensure loading always completes
                  const backupTimeout = setTimeout(() => {
                    console.log('⏰ [BACKUP] Backup timeout triggered - completing loading');
                    setLoadingProgress(100);
                    setLoading(false);
                  }, 8000); // 8 seconds backup
                  
                  // Wait for processing with progress monitoring
                  await Promise.race([progressPromise, new Promise(resolve => setTimeout(resolve, 7000))]);
                  
                  clearTimeout(backupTimeout);
                  
                  const elements = cyRef.current?.elements().length || 0;
                  console.log(`🎭 [FINAL] Graph elements after processing: ${elements}`);
                  
                  if (elements > 1) {
                    setLoadingProgress(100);
                    console.log('🎉 [SUCCESS] Graph build successful, progress: 100%');
                  } else {
                    // Complete loading even with minimal data
                    console.log('⚠️ [WARNING] Graph build completed with limited data, progress: 100%');
                    setLoadingProgress(100);
                  }
                  } catch (error) {
                    console.error('❌ [ERROR] Error during graph building:', error);
                    setLoadingProgress(100);
                  }
                }
              } else {
                console.log('⚠️ [WARNING] No valid account found in transaction data');
                setLoadingProgress(100);
              }
            } else {
              console.log('⚠️ [WARNING] No accounts found in transaction data');
              setLoadingProgress(100);
            }
          } else {
            console.error(`Failed to fetch transaction data: ${response.status}`);
            setError({
              message: `Failed to load transaction data: ${response.statusText}`,
              severity: 'error'
            });
            setLoadingProgress(100);
          }
          
          // Set initial viewport for fresh data
          if (cyRef.current) {
            requestAnimationFrame(() => {
              if (cyRef.current) {
                runLayoutOptimized(true, false);
                setTimeout(() => {
                  if (cyRef.current) {
                    cyRef.current.zoom(0.8);
                  }
                }, 100);
              }
            });
          }
        }
      } catch (err) {
        console.error('❌ [CRITICAL] Error loading initial transaction:', err);
        setError({
          message: `Failed to load transaction: ${err}`,
          severity: 'error'
        });
        setLoadingProgress(100);
      } finally {
        console.log('🎯 [FINAL] Loading completed, ensuring progress is 100%');
        setLoadingProgress(100);
        setLoading(false);
        
        if (cyRef.current) {
          updateGPUGraphData();
        }
        
        // Add final progress guarantee
        setTimeout(() => {
          console.log('🛡️ [GUARANTEE] Final progress guarantee check');
          setLoadingProgress(100);
          setLoading(false);
        }, 1000);
      }
    };

    loadInitialSignature();
  }, [initialSignature, focusOnTransaction, queueAccountFetch, runLayoutOptimized, updateGPUGraphData, processAccountFetchQueue]);

  // Handle initial account loading with enhanced race condition protection  
  useEffect(() => {
    if (!cyRef.current || !initialAccount || initialAccount === initialAccountRef.current || isInitializingRef.current) {
      return;
    }

    // Prevent overlapping initialization
    if (isInitialized.current) {
      console.log('🔄 [INIT] Initialization already in progress for account, skipping');
      return;
    }

    initialAccountRef.current = initialAccount;
    
    const loadInitialAccount = async () => {
      // Create abort controller for this specific initialization
      const abortController = new AbortController();
      const signal = abortController.signal;
      
      try {
        if (isInitialized.current || signal.aborted) return;
        isInitialized.current = true;

        setLoading(true);
        setError(null);
        setTotalAccounts(1);
        setLoadingProgress(0);

        if (signal.aborted) return;

        console.log(`Loading initial account: ${initialAccount}`);
        setLoadingProgress(20);
        
        // Initialize refs to ensure they exist
        if (!loadedAccountsRef.current) {
          loadedAccountsRef.current = new Set();
        }
        
        if (!signal.aborted) {
          queueAccountFetch(initialAccount, 0, null);
          setLoadingProgress(50);
          
          // Give more time for limited processing to complete and provide feedback
          await new Promise(resolve => setTimeout(resolve, 2000));
          
          if (signal.aborted) return;
          
          const elements = cyRef.current?.elements().length || 0;
          console.log(`Account loading complete. Elements: ${elements}`);
          
          if (elements === 0 && !signal.aborted) {
            setError({
              message: `No transaction data found for account ${initialAccount.substring(0, 8)}... Account may have no recent activity or only contains non-transferable transactions.`,
              severity: 'warning'
            });
          } else if (elements === 1 && !signal.aborted) {
            setError({
              message: `Limited data available for account ${initialAccount.substring(0, 8)}... Only the account node is shown. This account may have minimal transaction activity.`,
              severity: 'info'
            });
          }
          
          if (!signal.aborted) {
            setLoadingProgress(100);
            
            // Set initial viewport
            if (cyRef.current && cyRef.current.elements().length > 0) {
              requestAnimationFrame(() => {
                if (cyRef.current && !signal.aborted) {
                  runLayoutOptimized(true, false);
                  setTimeout(() => {
                    if (cyRef.current && !signal.aborted) {
                      cyRef.current.zoom(0.8);
                    }
                  }, 100);
                }
              });
            }
          }
        }
      } catch (err) {
        console.error('Error loading initial account:', err);
        if (!signal.aborted) {
          setError({
            message: `Failed to load account: ${err}`,
            severity: 'error'
          });
          setLoadingProgress(100);
        }
      } finally {
        if (!signal.aborted) {
          setLoading(false);
          console.log('Account loading completed');
        }
      }
      
      // Cleanup function to cancel operation
      return () => {
        abortController.abort();
      };
    };

    const cleanup = loadInitialAccount();
    return () => {
      if (cleanup && typeof cleanup.then === 'function') {
        cleanup.then(cleanupFn => cleanupFn && cleanupFn());
      }
    };
  }, [initialAccount, queueAccountFetch, runLayoutOptimized]);

  // Cleanup tracking on unmount
  useEffect(() => {
    const intervalRef = trackingIntervalRef;
    return () => {
      if (intervalRef.current) {
        clearInterval(intervalRef.current);
      }
    };
  }, []);

  // Update internal state when props change
  useEffect(() => {
    const isProgrammaticNavigation = sessionStorage.getItem('programmatic_nav') === 'true';

    if (initialSignature && initialSignature !== initialSignatureRef.current) {
      initialSignatureRef.current = initialSignature;

      if (!isProgrammaticNavigation && initialSignature !== currentSignature) {
        if (GraphStateCache.hasState(initialSignature)) {
          focusOnTransaction(initialSignature, false, false, false);
        } else {
          focusOnTransaction(initialSignature, false, true, false);
        }
      }
    }

    sessionStorage.removeItem('programmatic_nav');
  }, [initialSignature, currentSignature, focusOnTransaction]);

  // Handle window resize with debouncing
  useEffect(() => {
    const handleResize = debounce(() => {
      if (cyRef.current && containerRef.current) {
        resizeGraph(cyRef, true);
      }
    }, 250);

    window.addEventListener('resize', handleResize);
    return () => {
      window.removeEventListener('resize', handleResize);
    };
  }, []);

  // Resize graph callback for fullscreen changes
  const resizeGraphCallback = useCallback(() => {
    if (cyRef.current && containerRef.current) {
      resizeGraph(cyRef, true);
    }
  }, []);

  // Fullscreen functionality
  const toggleFullscreen = useCallback(async () => {
    if (!containerRef.current) return;
    
    try {
      if (!isFullscreen) {
        if (containerRef.current.requestFullscreen) {
          await containerRef.current.requestFullscreen();
        } else if ((containerRef.current as any).webkitRequestFullscreen) {
          await (containerRef.current as any).webkitRequestFullscreen();
        } else if ((containerRef.current as any).mozRequestFullScreen) {
          await (containerRef.current as any).mozRequestFullScreen();
        } else if ((containerRef.current as any).msRequestFullscreen) {
          await (containerRef.current as any).msRequestFullscreen();
        }
      } else {
        if (document.exitFullscreen) {
          await document.exitFullscreen();
        } else if ((document as any).webkitExitFullscreen) {
          await (document as any).webkitExitFullscreen();
        } else if ((document as any).mozCancelFullScreen) {
          await (document as any).mozCancelFullScreen();
        } else if ((document as any).msExitFullscreen) {
          await (document as any).msExitFullscreen();
        }
      }
    } catch (err) {
      console.error('Error toggling fullscreen:', err);
    }
  }, [isFullscreen]);

  // Handle fullscreen change events
  useEffect(() => {
    const handleFullscreenChange = () => {
      const isCurrentlyFullscreen = !!(
        document.fullscreenElement ||
        (document as any).webkitFullscreenElement ||
        (document as any).mozFullScreenElement ||
        (document as any).msFullscreenElement
      );
      setIsFullscreen(isCurrentlyFullscreen);
      
      // Resize graph when entering/exiting fullscreen
      if (cyRef.current) {
        setTimeout(() => {
          resizeGraphCallback();
        }, 100);
      }
    };

    document.addEventListener('fullscreenchange', handleFullscreenChange);
    document.addEventListener('webkitfullscreenchange', handleFullscreenChange);
    document.addEventListener('mozfullscreenchange', handleFullscreenChange);
    document.addEventListener('MSFullscreenChange', handleFullscreenChange);

    return () => {
      document.removeEventListener('fullscreenchange', handleFullscreenChange);
      document.removeEventListener('webkitfullscreenchange', handleFullscreenChange);
      document.removeEventListener('mozfullscreenchange', handleFullscreenChange);
      document.removeEventListener('MSFullscreenChange', handleFullscreenChange);
    };
  }, [resizeGraphCallback]);

  // Navigation functions
  const navigateBack = useCallback(() => {
    if (currentHistoryIndex > 0) {
      const newIndex = currentHistoryIndex - 1;
      const signature = navigationHistory[newIndex];
      setCurrentHistoryIndex(newIndex);
      setIsNavigatingHistory(true);
      focusOnTransaction(signature, false, false, false);
      setTimeout(() => setIsNavigatingHistory(false), 100);
    }
  }, [currentHistoryIndex, navigationHistory, focusOnTransaction]);

  const navigateForward = useCallback(() => {
    if (currentHistoryIndex < navigationHistory.length - 1) {
      const newIndex = currentHistoryIndex + 1;
      const signature = navigationHistory[newIndex];
      setCurrentHistoryIndex(newIndex);
      setIsNavigatingHistory(true);
      focusOnTransaction(signature, false, false, false);
      setTimeout(() => setIsNavigatingHistory(false), 100);
    }
  }, [currentHistoryIndex, navigationHistory, focusOnTransaction]);

  // Cloud view functions
  const showCloudView = useCallback(() => {
    setShowCloudViewPanel(true);
  }, []);

  const handleLoadGraphState = useCallback((state: any) => {
    try {
      if (cyRef.current && state.nodes) {
        cyRef.current.elements().remove();
        
        if (state.nodes.length > 0) {
          cyRef.current.add(state.nodes);
        }
        if (state.edges && state.edges.length > 0) {
          cyRef.current.add(state.edges);
        }
        
        runLayoutOptimized(true, false);
        
        if (state.focusedTransaction) {
          setCurrentSignature(state.focusedTransaction);
          focusSignatureRef.current = state.focusedTransaction;
        }
        
        setShowCloudViewPanel(false);
      }
    } catch (error) {
      console.error('Error loading graph state:', error);
      setError({
        message: 'Failed to load saved graph state',
        severity: 'error'
      });
    }
  }, [runLayoutOptimized]);

  const handleSaveCurrentState = useCallback(() => {
    try {
      if (cyRef.current) {
        const currentState = {
          nodes: cyRef.current.nodes().map(node => ({
            data: node.data(),
            position: node.position(),
            classes: node.classes()
          })),
          edges: cyRef.current.edges().map(edge => ({
            data: edge.data(),
            classes: edge.classes()
          })),
          focusedTransaction: currentSignature,
          timestamp: Date.now()
        };
        
        GraphStateCache.saveState(currentSignature, currentState);
        setError({
          message: 'Graph state saved successfully',
          severity: 'warning'
        });
        
        setTimeout(() => setError(null), 3000);
      }
    } catch (error) {
      console.error('Error saving graph state:', error);
      setError({
        message: 'Failed to save graph state',
        severity: 'error'
      });
    }
  }, [currentSignature]);

  return (
    <div className={`transaction-graph-wrapper relative w-full h-full transition-all flex flex-col ${isFullscreen ? 'bg-background' : ''}`}>
      {error && (
        <div className={`absolute bottom-4 right-4 p-4 rounded-md shadow-lg z-20 max-w-md ${
          error.severity === 'error' ? 'bg-destructive/90 text-destructive-foreground' : 
          error.severity === 'info' ? 'bg-blue-500/90 text-white' : 
          'bg-warning/90 text-warning-foreground'
        }`}>
          <div className="flex items-start">
            <div className="flex-1 text-sm">{error.message}</div>
            <button
              onClick={() => setError(null)}
              className="ml-4 text-current hover:text-current/80"
            >
              ✕
            </button>
          </div>
        </div>
      )}

      {/* Debug Information Panel - only show when graph is empty */}
      {(gpuGraphData.nodes.length === 0 || (gpuGraphData.nodes.length === 1 && gpuGraphData.links.length === 0)) && (
        <div className="absolute top-4 right-4 p-3 bg-background/95 border border-border rounded-md shadow-lg z-20 max-w-sm text-xs">
          <div className="font-semibold mb-2 text-muted-foreground">🔍 Debug Information</div>
          <div className="space-y-1 text-muted-foreground">
            <div>• Nodes: {gpuGraphData.nodes.length}</div>
            <div>• Links: {gpuGraphData.links.length}</div>
            <div>• Cytoscape elements: {cyRef.current?.elements().length || 0}</div>
            <div>• Loading: {loading ? 'Yes' : 'No'}</div>
            <div>• Progress: {loadingProgress}%</div>
          </div>
          <div className="mt-2 pt-2 border-t border-border text-xs">
            <div className="text-muted-foreground">
              Check browser console for detailed logs
            </div>
          </div>
        </div>
      )}

      <TrackingStatsPanel 
        stats={trackingStats}
        onStopTracking={stopAddressTracking}
      />

      {showCloudViewPanel && (
        <div className="absolute top-4 left-4 z-30">
          <TransactionGraphClouds
            currentFocusedTransaction={currentSignature}
            onLoadState={handleLoadGraphState}
            onSaveCurrentState={handleSaveCurrentState}
          />
        </div>
      )}

      <div 
        ref={containerRef}
<<<<<<< HEAD
        className={`cytoscape-container w-full bg-muted/50 rounded-lg border border-border overflow-hidden ${
          isFullscreen ? 'fixed inset-0 z-50 rounded-none border-none' : ''
        }`}
        style={{ 
          width: '100%', 
          height: '100%', // Further increased height for better visibility
          position: isFullscreen ? 'fixed' : 'relative',
=======
        className={`graph-container w-full bg-muted/50 rounded-lg border border-border overflow-hidden ${isFullscreen ? 'rounded-none border-none bg-background' : ''}`}
        style={{ 
          width: '100%', 
          height: isFullscreen ? '100vh' : '100%',
          position: 'relative',
>>>>>>> 1a05a9e3
          overflow: 'hidden',
          margin: isFullscreen ? '0' : '0 auto',
          // GPU acceleration hints
          willChange: 'transform',
          transform: 'translateZ(0)',
          backfaceVisibility: 'hidden',
          perspective: '1000px',
        }}
      >
        {useGPUGraph ? (
          <GPUAcceleratedForceGraph
            graphData={gpuGraphData}
            onNodeClick={handleGPUNodeClick}
            onNodeHover={handleGPUNodeHover}
            width={containerRef.current?.clientWidth || 800}
            height={containerRef.current?.clientHeight || 600}
            use3D={false}
            enableGPUParticles={true}
          />
        ) : null}
        
        {/* Hidden Cytoscape container for data processing - always present */}
        <div 
          id="cytoscape-data-container"
          style={{ 
            position: 'absolute',
            top: 0,
            left: 0,
            width: '100%',
            height: '100%',
            visibility: useGPUGraph ? 'hidden' : 'visible',
            pointerEvents: useGPUGraph ? 'none' : 'auto'
          }}
        />
        
        {/* Empty state message */}
        {!loading && gpuGraphData.nodes.length === 0 && (
          <div className="absolute inset-0 flex items-center justify-center">
            <div className="text-center p-8">
              <div className="text-4xl mb-4">📊</div>
              <div className="text-lg font-semibold text-muted-foreground mb-2">No Data to Visualize</div>
              <div className="text-sm text-muted-foreground max-w-md">
                This account appears to have no recent transaction activity that can be visualized. 
                This could be due to:
              </div>
              <div className="text-xs text-muted-foreground mt-3 text-left max-w-md space-y-1">
                <div>• No recent transactions</div>
                <div>• Only system/program transactions</div>
                <div>• Transactions with no transfers</div>
                <div>• All transactions filtered out</div>
              </div>
            </div>
          </div>
        )}
        
        {/* Minimal data message */}
        {!loading && gpuGraphData.nodes.length === 1 && gpuGraphData.links.length === 0 && (
          <div className="absolute top-4 left-4 p-3 bg-blue-500/10 border border-blue-500/20 rounded-md text-xs text-blue-600">
            <div className="font-semibold">ℹ️ Minimal Data</div>
            <div>Only one node found - limited connectivity available</div>
          </div>
        )}
      </div>

      {/* Controls overlay */}
      <div className="absolute bottom-4 right-4 flex gap-2 bg-background/90 p-2 rounded-md shadow-md backdrop-blur-sm border border-border">
        <button 
          className={`p-1.5 hover:bg-primary/10 rounded-md transition-colors ${currentHistoryIndex <= 0 ? 'opacity-50 cursor-not-allowed' : ''}`}
          onClick={navigateBack}
          disabled={currentHistoryIndex <= 0}
          title="Navigate back"
        >
          <svg xmlns="http://www.w3.org/2000/svg" width="16" height="16" viewBox="0 0 24 24" fill="none" stroke="currentColor" strokeWidth="2" strokeLinecap="round" strokeLinejoin="round">
            <path d="M19 12H5"></path>
            <path d="M12 19l-7-7 7-7"></path>
          </svg>
        </button>
        
        <button 
          className={`p-1.5 hover:bg-primary/10 rounded-md transition-colors ${currentHistoryIndex >= navigationHistory.length - 1 ? 'opacity-50 cursor-not-allowed' : ''}`}
          onClick={navigateForward}
          disabled={currentHistoryIndex >= navigationHistory.length - 1}
          title="Navigate forward"
        >
          <svg xmlns="http://www.w3.org/2000/svg" width="16" height="16" viewBox="0 0 24 24" fill="none" stroke="currentColor" strokeWidth="2" strokeLinecap="round" strokeLinejoin="round">
            <path d="M5 12h14"></path>
            <path d="M12 5l7 7-7 7"></path>
          </svg>
        </button>
<<<<<<< HEAD
        
        {/* Fullscreen button */}
        <button 
          className="p-1.5 hover:bg-primary/10 rounded-md transition-colors"
          onClick={toggleFullscreen}
          title={isFullscreen ? "Exit fullscreen" : "Enter fullscreen"}
          aria-label={isFullscreen ? "Exit fullscreen" : "Enter fullscreen"}
        >
          {isFullscreen ? (
            <svg xmlns="http://www.w3.org/2000/svg" width="16" height="16" viewBox="0 0 24 24" fill="none" stroke="currentColor" strokeWidth="2" strokeLinecap="round" strokeLinejoin="round">
              <path d="M8 3v3a2 2 0 0 1-2 2H3"></path>
              <path d="M21 8h-3a2 2 0 0 1-2-2V3"></path>
              <path d="M3 16h3a2 2 0 0 1 2 2v3"></path>
              <path d="M16 21v-3a2 2 0 0 1 2-2h3"></path>
            </svg>
          ) : (
            <svg xmlns="http://www.w3.org/2000/svg" width="16" height="16" viewBox="0 0 24 24" fill="none" stroke="currentColor" strokeWidth="2" strokeLinecap="round" strokeLinejoin="round">
              <path d="M3 7V3h4"></path>
              <path d="M17 3h4v4"></path>
              <path d="M21 17v4h-4"></path>
              <path d="M7 21H3v-4"></path>
            </svg>
          )}
        </button>
        
        {/* Cloud view button */}
        <button 
          className="p-1.5 hover:bg-primary/10 rounded-md transition-colors"
          onClick={showCloudView}
          title="Show cloud view"
          aria-label="Show cloud view"
        >
          <svg xmlns="http://www.w3.org/2000/svg" width="16" height="16" viewBox="0 0 24 24" fill="none" stroke="currentColor" strokeWidth="2" strokeLinecap="round" strokeLinejoin="round"><path d="M17.5 19H9a7 7 0 1 1 6.71-9h1.79a4.5 4.5 0 1 1 0 9Z"/></svg>
        </button>
=======

>>>>>>> 1a05a9e3
        <button 
          className={`p-1.5 rounded-md transition-colors ${useGPUGraph ? 'bg-primary text-primary-foreground' : 'hover:bg-primary/10'}`}
          onClick={() => setUseGPUGraph(!useGPUGraph)}
          title={useGPUGraph ? "Switch to Cytoscape" : "Switch to GPU rendering"}
        >
          <svg xmlns="http://www.w3.org/2000/svg" width="16" height="16" viewBox="0 0 24 24" fill="none" stroke="currentColor" strokeWidth="2" strokeLinecap="round" strokeLinejoin="round">
            <rect x="2" y="3" width="20" height="14" rx="2" ry="2"></rect>
            <line x1="8" y1="21" x2="16" y2="21"></line>
            <line x1="12" y1="17" x2="12" y2="21"></line>
          </svg>
        </button>

        <button 
          className="p-1.5 hover:bg-primary/10 rounded-md transition-colors"
          onClick={showCloudView}
          title="Cloud view"
        >
          <svg xmlns="http://www.w3.org/2000/svg" width="16" height="16" viewBox="0 0 24 24" fill="none" stroke="currentColor" strokeWidth="2" strokeLinecap="round" strokeLinejoin="round">
            <path d="M17.5 19H9a7 7 0 1 1 6.71-9h1.79a4.5 4.5 0 1 1 0 9Z"></path>
          </svg>
        </button>

        <button 
          className="p-1.5 hover:bg-primary/10 rounded-md transition-colors"
          onClick={toggleFullscreen}
          title={isFullscreen ? "Exit fullscreen" : "Enter fullscreen"}
        >
          <svg xmlns="http://www.w3.org/2000/svg" width="16" height="16" viewBox="0 0 24 24" fill="none" stroke="currentColor" strokeWidth="2" strokeLinecap="round" strokeLinejoin="round">
            {isFullscreen ? (
              <>
                <path d="M8 3v3a2 2 0 0 1-2 2H3m18 0h-3a2 2 0 0 1-2-2V3m0 18v-3a2 2 0 0 1 2-2h3M3 16h3a2 2 0 0 1 2 2v3"></path>
              </>
            ) : (
              <>
                <path d="M3 7V5a2 2 0 0 1 2-2h2m10 0h2a2 2 0 0 1 2 2v2m0 10v2a2 2 0 0 1-2 2h-2M7 21H5a2 2 0 0 1-2-2v-2"></path>
              </>
            )}
          </svg>
        </button>
      </div>

      {loading && (
        <div className="absolute inset-0 bg-background/80 flex items-center justify-center z-10">
          <div className="text-center">
            <div className="animate-spin rounded-full h-8 w-8 border-b-2 border-primary mx-auto mb-4"></div>
            <p className="text-sm text-muted-foreground">
              Loading graph... {loadingProgress.toFixed(0)}%
            </p>
            <p className="text-xs text-muted-foreground mt-1">
              Accounts processed: {expandedNodesCount}
            </p>
          </div>
        </div>
      )}
    </div>
  );
}

export default React.memo(TransactionGraph);<|MERGE_RESOLUTION|>--- conflicted
+++ resolved
@@ -181,8 +181,7 @@
   const loadedAccountsRef = useRef<Set<string>>(new Set());
   const transactionCache = useRef<Map<string, any>>(new Map());
   const pendingFetchesRef = useRef<Set<string>>(new Set());
-  const isProcessingQueueRef = useRef<boolean>(false);
-<<<<<<< HEAD
+  const isProcessingQueueRef = useRef<boolean>(false);=
   
   // Add fullscreen state
   const [isFullscreen, setIsFullscreen] = useState<boolean>(false);
@@ -247,14 +246,12 @@
   }, [resizeGraphCallback]);
   
   // Router for navigation
-=======
   const fetchQueueRef = useRef<Array<{address: string; depth: number; parentSignature: string | null}>>([]);
   const queueAccountFetchRef = useRef<any>(null);
   const focusSignatureRef = useRef<string>(initialSignature);
   const initialSignatureRef = useRef<string>(initialSignature);
   const initialAccountRef = useRef<string>(initialAccount);
 
->>>>>>> 1a05a9e3
   const router = useRouter();
 
   // Filtering functions
@@ -842,7 +839,6 @@
     debugLog(`📊 [QUEUE] Queue status - Length: ${fetchQueueRef.current.length}, Total accounts: ${totalAccounts}`);
   }, [processAccountFetchQueue, totalAccounts]);
 
-<<<<<<< HEAD
 if (cyRef.current) {
   cyRef.current.layout({
     name: 'dagre',
@@ -861,12 +857,10 @@
     fetchAccountTransactionsWithError,
     queueAccountFetch
   ]);
-=======
   // Set the ref to the queueAccountFetch function
   useEffect(() => {
     queueAccountFetchRef.current = queueAccountFetch;
   }, [queueAccountFetch]);
->>>>>>> 1a05a9e3
 
   // Expand the transaction graph incrementally
   const expandTransactionGraph = useCallback(async (signature: string, signal?: AbortSignal) => {
@@ -1233,22 +1227,7 @@
             classes: 'transaction highlight-transaction' 
           });
           
-<<<<<<< HEAD
-          // Center and zoom after elements are loaded
-          if (cyRef.current) {
-            requestAnimationFrame(() => {
-              if (cyRef.current) {
-                cyRef.current.fit();
-                cyRef.current.center();
-                cyRef.current.layout({
-                  name: 'dagre',
-                  // @ts-ignore - dagre layout options are not fully typed
-                  rankDir: 'TB', // Changed from 'LR' to 'TB' to rotate 90 degrees to the right
-                  fit: true,
-                  padding: 50
-                }).run();
-cyRef.current.zoom(0.5);
-=======
+\
           if (!signal.aborted) {
             // Immediate progress update to show something is happening
             setLoadingProgress(20);
@@ -1269,7 +1248,7 @@
             typedState.nodes.forEach(node => {
               if (node.data && !cyRef.current?.getElementById(node.data.id).length && !signal.aborted) {
                 cyRef.current?.add(node);
->>>>>>> 1a05a9e3
+
               }
             });
             
@@ -1296,7 +1275,6 @@
           
           const response = await fetch(`/api/transaction/${initialSignature}`, { signal });
           
-<<<<<<< HEAD
           // Check for cached state first
           const cachedState = GraphStateCache.loadState(initialSignature);
           const hasExistingElements = cyRef.current?.elements().length > 0;
@@ -1347,7 +1325,6 @@
                   fit: true,
                   padding: 50
                 }).run();
-=======
           if (response.ok && !signal.aborted) {
             const txData = await response.json();
             console.log('✅ [FETCH] Transaction data fetched, progress: 60%');
@@ -1363,7 +1340,6 @@
                 
                 console.log(`✅ [TX_UPDATE] Updated transaction node: ${initialSignature}`);
                 console.log(`✅ [TX_UPDATE] Success: ${txData.success}, Type: ${txData.type}, Timestamp: ${txData.timestamp}`);
->>>>>>> 1a05a9e3
               }
             }
             
@@ -1880,21 +1856,12 @@
 
       <div 
         ref={containerRef}
-<<<<<<< HEAD
-        className={`cytoscape-container w-full bg-muted/50 rounded-lg border border-border overflow-hidden ${
-          isFullscreen ? 'fixed inset-0 z-50 rounded-none border-none' : ''
-        }`}
-        style={{ 
-          width: '100%', 
-          height: '100%', // Further increased height for better visibility
-          position: isFullscreen ? 'fixed' : 'relative',
-=======
+
         className={`graph-container w-full bg-muted/50 rounded-lg border border-border overflow-hidden ${isFullscreen ? 'rounded-none border-none bg-background' : ''}`}
         style={{ 
           width: '100%', 
           height: isFullscreen ? '100vh' : '100%',
           position: 'relative',
->>>>>>> 1a05a9e3
           overflow: 'hidden',
           margin: isFullscreen ? '0' : '0 auto',
           // GPU acceleration hints
@@ -1984,7 +1951,6 @@
             <path d="M12 5l7 7-7 7"></path>
           </svg>
         </button>
-<<<<<<< HEAD
         
         {/* Fullscreen button */}
         <button 
@@ -2019,9 +1985,7 @@
         >
           <svg xmlns="http://www.w3.org/2000/svg" width="16" height="16" viewBox="0 0 24 24" fill="none" stroke="currentColor" strokeWidth="2" strokeLinecap="round" strokeLinejoin="round"><path d="M17.5 19H9a7 7 0 1 1 6.71-9h1.79a4.5 4.5 0 1 1 0 9Z"/></svg>
         </button>
-=======
-
->>>>>>> 1a05a9e3
+
         <button 
           className={`p-1.5 rounded-md transition-colors ${useGPUGraph ? 'bg-primary text-primary-foreground' : 'hover:bg-primary/10'}`}
           onClick={() => setUseGPUGraph(!useGPUGraph)}
