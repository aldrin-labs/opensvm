--- conflicted
+++ resolved
@@ -5,12 +5,8 @@
 import { useRouter } from 'next/navigation';
 import { SettingsMenu } from './SettingsMenu';
 import { Input } from './ui/input';
-<<<<<<< HEAD
-import { MoreHorizontal, Search } from 'lucide-react';
-=======
-import { Search, Activity, Layers, Coins } from 'lucide-react';
+import { MoreHorizontal, Search, Activity, Layers, Coins } from 'lucide-react';
 import { NavDropdown } from './ui/dropdown-nav';
->>>>>>> 46ea2c03
 import { Button } from './ui/button';
 import { AIChatSidebar } from './ai/AIChatSidebar';
 
