--- conflicted
+++ resolved
@@ -211,12 +211,8 @@
             {row.signature ? (
               <Link
                 href={`/tx/${row.signature}`}
-<<<<<<< HEAD
-                className="hover:underline hover:text-blue-400 text-blue-500 transition-colors"
                 onClick={(e) => handleTransactionClick(e, row.signature || '')}
-=======
                 className="hover:underline hover:text-primary text-primary/80 transition-colors"
->>>>>>> 5b376902
                 prefetch={false}
                 data-signature={row.signature}
               >
