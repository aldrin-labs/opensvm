{
  "name": "opensvm",
  "version": "0.1.0",
  "private": true,
  "scripts": {
    "dev": "next dev",
    "build": "next build --debug",
    "start": "next start",
    "build:fixed": "bun install --force && next build --debug",
    "build:legacy": "npm install --legacy-peer-deps && next build --debug",
    "build:force": "npm install --force && next build --debug",
    "lint": "next lint",
    "install:fixed": "bun install --force",
    "install:legacy": "npm install --legacy-peer-deps",
    "install:force": "npm install --force",
    "test": "NODE_OPTIONS=--max_old_space_size=4096 jest",
    "test:e2e": "playwright test",
    "test:e2e:ui": "playwright test --ui",
    "dev:test": "NODE_ENV=test next dev",
    "build:test": "NODE_ENV=test next build"
  },
  "dependencies": {
    "@coral-xyz/anchor": "^0.30.1",
    "@debridge-finance/solana-transaction-parser": "^3.2.1",
    "@flipsidecrypto/sdk": "^2.1.0",
    "@mlc-ai/web-llm": "^0.2.78",
    "@mozilla/readability": "^0.5.0",
    "@netlify/plugin-nextjs": "^5.11.0",
    "@qdrant/js-client-rest": "^1.13.0",
    "@radix-ui/react-dropdown-menu": "^2.1.4",
<<<<<<< HEAD
=======
    "@sendaifun/sonic-agent-kit": "npm:@sendaifun/sonic-agent-kit@latest",
>>>>>>> 099827f3
    "@solana/codecs": "^2.0.0",
    "@solana/spl-token": "^0.3.8",
    "@solana/wallet-adapter-base": "^0.9.23",
    "@solana/wallet-adapter-react": "^0.15.35",
    "@solana/wallet-adapter-react-ui": "^0.9.35",
    "@solana/wallet-adapter-wallets": "^0.19.32",
    "@solana/web3.js": "^1.98.0",
    "@types/d3": "^7.4.3",
    "@types/lodash": "^4.17.15",
    "@types/three": "^0.173.0",
    "@vercel/og": "^0.6.4",
    "@visactor/vdataset": "^0.19.4",
    "@visactor/vtable": "^1.16.2",
    "axios": "^1.7.9",
    "bs58": "^6.0.0",
    "canvas": "^3.1.0",
    "chart.js": "^4.4.8",
    "class-variance-authority": "^0.7.1",
    "clsx": "^2.1.1",
    "critters": "^0.0.25",
    "cytoscape": "^3.31.1",
    "cytoscape-dagre": "^2.5.0",
    "d3": "^7.9.0",
    "date-fns": "^4.1.0",
    "dotenv": "^16.4.7",
    "encoding": "^0.1.13",
    "eventsource-parser": "^3.0.0",
    "framer-motion": "^12.4.7",
    "html2canvas": "^1.4.1",
    "jsdom": "^26.0.0",
    "lodash": "^4.17.21",
    "lru-cache": "^11.0.2",
    "lucide-react": "^0.475.0",
    "next": "^14.2.18",
    "next-themes": "^0.4.4",
    "puppeteer": "^19.0.0",
    "puppeteer-screen-recorder": "^3.0.6",
    "react": "^18.3.1",
    "react-chartjs-2": "^5.3.0",
    "react-cytoscapejs": "^2.0.0",
    "react-dom": "^18.3.1",
    "react-force-graph": "^1.47.3",
    "react-hot-toast": "^2.4.1",
    "react-markdown": "^9.0.1",
    "remark-gfm": "^4.0.0",
    "rinlab": "0.3.0",
    "roughjs": "^4.6.6",
    "solana-agent-kit": "npm:solana-agent-kit@latest",
    "tailwind-merge": "^3.0.2",
    "three": "^0.173.0",
    "together-ai": "^0.13.0",
    "whatwg-url": "^5.0.0",
    "xstate": "^5.19.2",
    "zod": "^3.24.1",
    "zod-to-json-schema": "^3.23.0"
  },
  "devDependencies": {
    "@playwright/test": "^1.50.1",
    "@swc/jest": "^0.2.37",
    "@tailwindcss/typography": "^0.5.15",
    "@testing-library/jest-dom": "^6.4.0",
    "@testing-library/react": "^16.2.0",
    "@types/cytoscape": "^3.21.9",
    "@types/jsdom": "^21.1.7",
    "@types/node": "^22.13.1",
    "@types/node-fetch": "^2.6.12",
    "@types/react": "^18.2.6",
    "@types/react-dom": "^18.2.6",
    "@typescript-eslint/eslint-plugin": "^8.24.0",
    "@typescript-eslint/parser": "^8.24.0",
    "eslint": "^8.57.1",
    "eslint-config-next": "14.2.3",
    "jest": "^29.7.0",
    "jest-environment-jsdom": "^29.7.0",
    "node-fetch": "^2.6.7",
    "pino-pretty": "^13.0.0",
    "postcss": "^8",
    "prettier": "^3.2.5",
    "prettier-plugin-tailwindcss": "^0.6.0",
    "sass": "^1.83.4",
    "tailwindcss": "^3.4.1",
    "typescript": "^5.7.3"
  },
  "jest": {
    "testEnvironment": "jsdom",
    "setupFilesAfterEnv": [
      "<rootDir>/jest.setup.ts"
    ],
    "modulePathIgnorePatterns": [
      "<rootDir>/node_modules/canvas"
    ],
    "transform": {
      "^.+\\.(t|j)sx?$": [
        "@swc/jest",
        {
          "jsc": {
            "transform": {
              "react": {
                "runtime": "automatic"
              }
            }
          }
        }
      ]
    },
    "moduleNameMapper": {
      "^@/(.*)$": "<rootDir>/$1"
    },
    "transformIgnorePatterns": [
      "node_modules/(?!(uuid|@solana/web3.js|canvas)/)"
    ],
    "testPathIgnorePatterns": [
      "<rootDir>/node_modules/",
      "<rootDir>/.next/",
      "<rootDir>/e2e/"
    ]
  }
}<|MERGE_RESOLUTION|>--- conflicted
+++ resolved
@@ -28,10 +28,7 @@
     "@netlify/plugin-nextjs": "^5.11.0",
     "@qdrant/js-client-rest": "^1.13.0",
     "@radix-ui/react-dropdown-menu": "^2.1.4",
-<<<<<<< HEAD
-=======
     "@sendaifun/sonic-agent-kit": "npm:@sendaifun/sonic-agent-kit@latest",
->>>>>>> 099827f3
     "@solana/codecs": "^2.0.0",
     "@solana/spl-token": "^0.3.8",
     "@solana/wallet-adapter-base": "^0.9.23",
