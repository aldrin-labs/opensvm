--- conflicted
+++ resolved
@@ -5,12 +5,9 @@
 [build.environment]
   NODE_VERSION = "22"
   NEXT_TELEMETRY_DISABLED = "1"
-<<<<<<< HEAD
   PUPPETEER_SKIP_DOWNLOAD = "true"
-=======
   NETLIFY_NEXT_PLUGIN_SKIP = "false"
   NPM_FLAGS = "--legacy-peer-deps"
->>>>>>> 1a05a9e3
 
 [[plugins]]
   package = "@netlify/plugin-nextjs"
