import { getConnection } from '@/lib/solana-connection';
import { PublicKey } from '@solana/web3.js';
import { notFound } from 'next/navigation';
import { validateSolanaAddress, getAccountInfo as getSolanaAccountInfo } from '@/lib/solana';
import { isValidSolanaAddress } from '@/lib/validators';
import AccountInfo from '@/components/AccountInfo';
import AccountOverview from '@/components/AccountOverview';
import AccountTabs from './tabs';

interface AccountData {
  address: string;
  isSystemProgram: boolean;
  parsedOwner: string;
  solBalance: number;
  tokenBalances: {
    mint: string;
    balance: number;
  }[];
  tokenAccounts: any[]; // For AccountOverview component compatibility
}

async function getAccountData(address: string): Promise<AccountData> {
  const connection = await getConnection();
  
  try {
    const pubkey = validateSolanaAddress(address);
    const accountInfo = await getSolanaAccountInfo(address);
    const balance = await connection.getBalance(pubkey);
    const tokenAccounts = await connection.getParsedTokenAccountsByOwner(pubkey, {
      programId: new PublicKey('TokenkegQfeZyiNwAJbNbGKPFXCWuBvf9Ss623VQ5DA'),
    });

    const tokenBalances = tokenAccounts.value.map(account => ({
      mint: account.account.data.parsed.info.mint,
      balance: account.account.data.parsed.info.tokenAmount.uiAmount,
    }));

    // Convert token balances to token accounts format for AccountOverview
    const tokenAccountsForOverview = tokenAccounts.value.map(account => ({
      mint: account.account.data.parsed.info.mint,
      uiAmount: account.account.data.parsed.info.tokenAmount.uiAmount,
      symbol: 'UNK', // Default symbol - would be fetched from token registry in real app
    }));

    return {
      address,
      isSystemProgram: !accountInfo?.owner || accountInfo.owner.equals(PublicKey.default),
      parsedOwner: accountInfo?.owner?.toBase58() || PublicKey.default.toBase58(),
      solBalance: balance / 1e9,
      tokenBalances,
      tokenAccounts: tokenAccountsForOverview,
    };
  } catch (error) {
    console.error('Error fetching account info:', error);
    return {
      address,
      isSystemProgram: true,
      parsedOwner: PublicKey.default.toBase58(),
      solBalance: 0,
      tokenBalances: [],
      tokenAccounts: [],
    };
  }
}

interface PageProps {
  params: Promise<{ address: string }>;
  searchParams: Promise<{ [key: string]: string | string[] | undefined }>;
}

export default async function AccountPage({ params, searchParams }: PageProps) {
  const { address: rawAddress } = await params;
  const resolvedSearchParams = await searchParams;
  const { tab } = resolvedSearchParams;
  const activeTab = tab || 'tokens';
  
  // Basic validation
  if (!rawAddress) {
    notFound();
  }

  // Clean up the address
  let address = rawAddress;
  try {
    address = decodeURIComponent(rawAddress);
  } catch (e) {
    // Address was likely already decoded
  }
  address = address.trim();

  // Validate address format before proceeding
  if (!isValidSolanaAddress(address)) {
    notFound();
  }

  try {
    // Fetch account info
    const accountInfo = await getAccountData(address);

<<<<<<< HEAD
    return (
      <div className="container mx-auto px-4 py-8">
        <AccountInfo
          address={accountInfo.address}
          isSystemProgram={accountInfo.isSystemProgram}
          parsedOwner={accountInfo.parsedOwner}
        />
        <AccountTabs
          address={accountInfo.address}
          solBalance={accountInfo.solBalance}
          tokenBalances={accountInfo.tokenBalances}
          activeTab={activeTab as string}
        />
      </div>
    );
=======
      return (
        <div className="container mx-auto px-4 py-8">
          <AccountInfo
            address={accountInfo.address}
            isSystemProgram={accountInfo.isSystemProgram}
            parsedOwner={accountInfo.parsedOwner}
          />
          <div className="mt-6">
            <AccountOverview
              address={accountInfo.address}
              solBalance={accountInfo.solBalance}
              tokenAccounts={accountInfo.tokenAccounts}
              isSystemProgram={accountInfo.isSystemProgram}
              parsedOwner={accountInfo.parsedOwner}
            />
          </div>
          <AccountTabs
            address={accountInfo.address}
            solBalance={accountInfo.solBalance}
            tokenBalances={accountInfo.tokenBalances}
            activeTab={activeTab as string}
          />
        </div>
      );
    } catch (error) {
      console.error('Error fetching account info:', error);
      return (
        <div className="container mx-auto px-4 py-8">
          <div className="rounded-lg border border-red-500 bg-red-50 p-4">
            <h2 className="text-xl font-semibold text-red-700">Error</h2>
            <p className="text-red-600">Account not found or invalid address format</p>
            <p className="mt-2 text-sm text-red-500">Please check the address and try again</p>
          </div>
        </div>
      );
    }
>>>>>>> 1a05a9e3
  } catch (error) {
    console.error('Error fetching account info:', error);
    return (
      <div className="container mx-auto px-4 py-8">
        <div className="rounded-lg border border-red-500 bg-red-50 p-4">
          <h2 className="text-xl font-semibold text-red-700">Error</h2>
          <p className="text-red-600">Account not found or invalid address format</p>
          <p className="mt-2 text-sm text-red-500">Please check the address and try again</p>
        </div>
      </div>
    );
  }
}<|MERGE_RESOLUTION|>--- conflicted
+++ resolved
@@ -97,23 +97,7 @@
     // Fetch account info
     const accountInfo = await getAccountData(address);
 
-<<<<<<< HEAD
-    return (
-      <div className="container mx-auto px-4 py-8">
-        <AccountInfo
-          address={accountInfo.address}
-          isSystemProgram={accountInfo.isSystemProgram}
-          parsedOwner={accountInfo.parsedOwner}
-        />
-        <AccountTabs
-          address={accountInfo.address}
-          solBalance={accountInfo.solBalance}
-          tokenBalances={accountInfo.tokenBalances}
-          activeTab={activeTab as string}
-        />
-      </div>
-    );
-=======
+
       return (
         <div className="container mx-auto px-4 py-8">
           <AccountInfo
@@ -150,17 +134,4 @@
         </div>
       );
     }
->>>>>>> 1a05a9e3
-  } catch (error) {
-    console.error('Error fetching account info:', error);
-    return (
-      <div className="container mx-auto px-4 py-8">
-        <div className="rounded-lg border border-red-500 bg-red-50 p-4">
-          <h2 className="text-xl font-semibold text-red-700">Error</h2>
-          <p className="text-red-600">Account not found or invalid address format</p>
-          <p className="mt-2 text-sm text-red-500">Please check the address and try again</p>
-        </div>
-      </div>
-    );
-  }
 }