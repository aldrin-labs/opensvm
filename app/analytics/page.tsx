<<<<<<< HEAD
export const dynamic = 'force-dynamic'
=======
'use client';

import React, { useState, useEffect, useMemo, useCallback } from 'react';
import { useRouter, useSearchParams } from 'next/navigation';
import { SolanaDEXTab } from '@/components/solana/solana-dex-tab';
import { CrossChainTab } from '@/components/solana/cross-chain-tab';
import { DeFiHealthTab } from '@/components/solana/defi-health-tab';
import { ValidatorTab } from '@/components/solana/validator-tab';
import { LaunchpadsTab } from '@/components/solana/launchpads-tab';
import { BotsTab } from '@/components/solana/bots-tab';
import { AggregatorsTab, MarketplacesTab, SocialFiTab, InfoFiTab, DeFAITab } from '@/components/solana/analytics-tabs';
import { OverviewMetrics, QuickActions } from '@/components/analytics/overview-components';

type TabType = 'overview' | 'dex' | 'cross-chain' | 'defi-health' | 'validators' | 'launchpads' | 'bots' | 'aggregators' | 'marketplaces' | 'socialfi' | 'infofi' | 'defai';
>>>>>>> 1a05a9e3

export default function AnalyticsPage() {
  const router = useRouter();
  const searchParams = useSearchParams();
  const [activeTab, setActiveTab] = useState<TabType>('overview');

  // Memoize tabs array to avoid needless re-computation
  const tabs = useMemo(() => [
    { 
      id: 'overview' as TabType, 
      label: 'Overview', 
      description: 'Network overview and key metrics',
      ariaLabel: 'Overview tab - Network overview and key metrics'
    },
    { 
      id: 'dex' as TabType, 
      label: 'Solana DEX', 
      description: 'DEX volume, liquidity, and arbitrage',
      ariaLabel: 'Solana DEX tab - DEX volume, liquidity, and arbitrage opportunities'
    },
    { 
      id: 'cross-chain' as TabType, 
      label: 'Cross-Chain', 
      description: 'Bridge flows and migrations',
      ariaLabel: 'Cross-Chain tab - Bridge flows and asset migrations'
    },
    { 
      id: 'defi-health' as TabType, 
      label: 'DeFi Health', 
      description: 'Protocol health and risk monitoring',
      ariaLabel: 'DeFi Health tab - Protocol health and risk monitoring'
    },
    { 
      id: 'validators' as TabType, 
      label: 'Validators', 
      description: 'Validator performance and decentralization',
      ariaLabel: 'Validators tab - Validator performance and decentralization analytics'
    },
    { 
      id: 'launchpads' as TabType, 
      label: 'Launchpads', 
      description: 'Token launch platforms and IDO analytics',
      ariaLabel: 'Launchpads tab - Token launch platforms and IDO analytics'
    },
    { 
      id: 'bots' as TabType, 
      label: 'Bots', 
      description: 'Trading and analytics bots',
      ariaLabel: 'Bots tab - Telegram, Discord, and Matrix trading bots'
    },
    { 
      id: 'aggregators' as TabType, 
      label: 'Aggregators', 
      description: 'DEX and liquidity aggregators',
      ariaLabel: 'Aggregators tab - DEX and liquidity aggregation platforms'
    },
    { 
      id: 'marketplaces' as TabType, 
      label: 'Marketplaces', 
      description: 'NFT and asset marketplaces',
      ariaLabel: 'Marketplaces tab - NFT and digital asset marketplaces'
    },
    { 
      id: 'socialfi' as TabType, 
      label: 'Social Fi', 
      description: 'Social finance platforms',
      ariaLabel: 'Social Fi tab - Social finance and community platforms'
    },
    { 
      id: 'infofi' as TabType, 
      label: 'Info Fi', 
      description: 'Information and analytics platforms',
      ariaLabel: 'Info Fi tab - Blockchain information and analytics platforms'
    },
    { 
      id: 'defai' as TabType, 
      label: 'DeFAI', 
      description: 'AI-powered DeFi tools',
      ariaLabel: 'DeFAI tab - AI-powered DeFi and trading tools'
    },
  ], []);

  // Handle URL tab parameter
  useEffect(() => {
    const tab = searchParams.get('tab') as TabType;
    if (tab && ['overview', 'dex', 'cross-chain', 'defi-health', 'validators', 'launchpads', 'bots', 'aggregators', 'marketplaces', 'socialfi', 'infofi', 'defai'].includes(tab)) {
      setActiveTab(tab);
    }
  }, [searchParams]);

  // Update URL when tab changes
  const handleTabChange = useCallback((tab: TabType) => {
    setActiveTab(tab);
    const newUrl = `/analytics?tab=${tab}`;
    router.push(newUrl, { scroll: false });
  }, [router]);

  // Handle keyboard navigation for tabs
  const handleTabKeyDown = useCallback((event: React.KeyboardEvent, tab: TabType) => {
    if (event.key === 'Enter' || event.key === ' ') {
      event.preventDefault();
      handleTabChange(tab);
    }
  }, [handleTabChange]);

  // Memoized overview data to avoid recalculation
  const overviewData = useMemo(() => ({
    networkMetrics: [
      { label: 'TPS', value: '~2,500' },
      { label: 'Validators', value: '1,500+' },
      { label: 'Total Supply', value: '580M SOL' },
    ],
    defiMetrics: [
      { label: 'Total TVL', value: '$2.1B' },
      { label: 'Active Protocols', value: '50+' },
      { label: '24h Volume', value: '$450M' },
    ],
    crossChainMetrics: [
      { label: 'Active Bridges', value: '5' },
      { label: '24h Volume', value: '$85M' },
      { label: 'Top Asset', value: 'USDC' },
    ],
  }), []);

  const renderTabContent = () => {
    switch (activeTab) {
      case 'overview':
        return (
          <div className="space-y-6">
            <OverviewMetrics
              networkMetrics={overviewData.networkMetrics}
              defiMetrics={overviewData.defiMetrics}
              crossChainMetrics={overviewData.crossChainMetrics}
            />
            <QuickActions onNavigate={(tab: string) => handleTabChange(tab as TabType)} />
          </div>
        );
      
      case 'dex':
        return <SolanaDEXTab />;
      
      case 'cross-chain':
        return <CrossChainTab />;
      
      case 'defi-health':
        return <DeFiHealthTab />;
      
      case 'validators':
        return <ValidatorTab />;
        
      case 'launchpads':
        return <LaunchpadsTab />;
        
      case 'bots':
        return <BotsTab />;
        
      case 'aggregators':
        return <AggregatorsTab />;
        
      case 'marketplaces':
        return <MarketplacesTab />;
        
      case 'socialfi':
        return <SocialFiTab />;
        
      case 'infofi':
        return <InfoFiTab />;
        
      case 'defai':
        return <DeFAITab />;
      
      default:
        return null;
    }
  };

  return (
    <div className="container mx-auto py-8">
      <div className="mb-8">
        <h1 className="text-4xl font-bold mb-2">Solana Ecosystem Analytics</h1>
        <p className="text-muted-foreground">
          Comprehensive analytics for DEXes, cross-chain flows, DeFi protocols, and validator performance.
        </p>
      </div>

      {/* Tab Navigation with proper ARIA roles and keyboard support */}
      <div className="mb-8">
        <div className="border-b border-gray-200">
          <nav 
            className="-mb-px flex space-x-8" 
            role="tablist" 
            aria-label="Analytics navigation tabs"
          >
            {tabs.map((tab) => (
              <button
                key={tab.id}
                onClick={() => handleTabChange(tab.id)}
                onKeyDown={(event) => handleTabKeyDown(event, tab.id)}
                className={`py-4 px-1 border-b-2 font-medium text-sm whitespace-nowrap transition-colors focus:outline-none focus:ring-2 focus:ring-primary focus:ring-offset-2 ${
                  activeTab === tab.id
                    ? 'border-primary text-primary'
                    : 'border-transparent text-muted-foreground hover:text-foreground hover:border-border'
                }`}
                role="tab"
                aria-selected={activeTab === tab.id}
                aria-controls={`tabpanel-${tab.id}`}
                aria-label={tab.ariaLabel}
                tabIndex={activeTab === tab.id ? 0 : -1}
              >
                <div className="flex flex-col items-center">
                  <span>{tab.label}</span>
                </div>
              </button>
            ))}
          </nav>
        </div>
      </div>

      {/* Tab Content with proper ARIA labeling */}
      <div 
        className="min-h-[600px]"
        role="tabpanel"
        id={`tabpanel-${activeTab}`}
        aria-labelledby={`tab-${activeTab}`}
        tabIndex={0}
      >
        {renderTabContent()}
      </div>
    </div>
  );
}<|MERGE_RESOLUTION|>--- conflicted
+++ resolved
@@ -1,6 +1,4 @@
-<<<<<<< HEAD
-export const dynamic = 'force-dynamic'
-=======
+
 'use client';
 
 import React, { useState, useEffect, useMemo, useCallback } from 'react';
@@ -15,7 +13,6 @@
 import { OverviewMetrics, QuickActions } from '@/components/analytics/overview-components';
 
 type TabType = 'overview' | 'dex' | 'cross-chain' | 'defi-health' | 'validators' | 'launchpads' | 'bots' | 'aggregators' | 'marketplaces' | 'socialfi' | 'infofi' | 'defai';
->>>>>>> 1a05a9e3
 
 export default function AnalyticsPage() {
   const router = useRouter();
